package liquibase.snapshot;

import java.sql.DatabaseMetaData;
import java.sql.ResultSet;
import java.sql.SQLException;
import java.sql.Statement;
import java.sql.Types;
import java.util.ArrayList;
import java.util.HashSet;
import java.util.List;
import java.util.Set;

import liquibase.CatalogAndSchema;
import liquibase.Scope;
import liquibase.database.AbstractJdbcDatabase;
import liquibase.database.Database;
import liquibase.database.DatabaseConnection;
import liquibase.database.core.*;
import liquibase.database.jvm.JdbcConnection;
import liquibase.exception.DatabaseException;
import liquibase.logging.LogType;
import liquibase.structure.DatabaseObject;
import liquibase.structure.core.Catalog;
import liquibase.structure.core.Schema;
import liquibase.structure.core.Table;
import liquibase.util.JdbcUtils;

public class JdbcDatabaseSnapshot extends DatabaseSnapshot {

    private boolean warnedAboutDbaRecycleBin;
    private static final boolean ignoreWarnAboutDbaRecycleBin = Boolean.getBoolean( "liquibase.ignoreRecycleBinWarning" );

    private CachingDatabaseMetaData cachingDatabaseMetaData;

    private Set<String> userDefinedTypes;

    public JdbcDatabaseSnapshot(DatabaseObject[] examples, Database database, SnapshotControl snapshotControl) throws DatabaseException, InvalidExampleException {
        super(examples, database, snapshotControl);
    }

    public JdbcDatabaseSnapshot(DatabaseObject[] examples, Database database) throws DatabaseException, InvalidExampleException {
        super(examples, database);
    }

    public CachingDatabaseMetaData getMetaDataFromCache() throws SQLException {
        if (cachingDatabaseMetaData == null) {
            DatabaseMetaData databaseMetaData = null;
            if (getDatabase().getConnection() != null) {
                databaseMetaData = ((JdbcConnection) getDatabase().getConnection()).getUnderlyingConnection().getMetaData();
            }

            cachingDatabaseMetaData = new CachingDatabaseMetaData(this.getDatabase(), databaseMetaData);
        }
        return cachingDatabaseMetaData;
    }

    public class CachingDatabaseMetaData {
        private static final String ASANY_NO_FOREIGN_KEYS_FOUND_SQLSTATE = "WW012";
        private static final String SQL_FILTER_MATCH_ALL = "%";
        private DatabaseMetaData databaseMetaData;
        private Database database;

        public CachingDatabaseMetaData(Database database, DatabaseMetaData metaData) {
            this.databaseMetaData = metaData;
            this.database = database;
        }

        public java.sql.DatabaseMetaData getDatabaseMetaData() {
            return databaseMetaData;
        }

        public List<CachedRow> getForeignKeys(final String catalogName, final String schemaName, final String tableName,
                                              final String fkName) throws DatabaseException {
            return getResultSetCache("getImportedKeys").get(new ResultSetCache.UnionResultSetExtractor(database) {

                @Override
                public ResultSetCache.RowData rowKeyParameters(CachedRow row) {
                    return new ResultSetCache.RowData(row.getString("FKTABLE_CAT"), row.getString("FKTABLE_SCHEM"), database, row.getString("FKTABLE_NAME"), row.getString("FK_NAME"));
                }

                @Override
                public ResultSetCache.RowData wantedKeyParameters() {
                    return new ResultSetCache.RowData(catalogName, schemaName, database, tableName, fkName);
                }

                @Override
                public boolean bulkContainsSchema(String schemaKey) {
                    return database instanceof OracleDatabase;
                }

                @Override
                public String getSchemaKey(CachedRow row) {
                    return row.getString("FKTABLE_SCHEM");
                }

                @Override
                public List<CachedRow> fastFetch() throws SQLException, DatabaseException {
                    CatalogAndSchema catalogAndSchema = new CatalogAndSchema(catalogName, schemaName).customize(database);

                    List<CachedRow> returnList = new ArrayList<>();

                    List<String> tables = new ArrayList<>();
                    String jdbcCatalogName = ((AbstractJdbcDatabase) database).getJdbcCatalogName(catalogAndSchema);
                    String jdbcSchemaName = ((AbstractJdbcDatabase) database).getJdbcSchemaName(catalogAndSchema);

                    if (database.getClass().isAssignableFrom(DB2Database.class)) {
                        return executeAndExtract(getDB2Sql(jdbcSchemaName, tableName), database);
                    } else if (database instanceof Db2zDatabase) {
                       return executeAndExtract(getDB2ZOSSql(jdbcSchemaName, tableName), database);
                    } else {
                        if (tableName == null) {
                            for (CachedRow row : getTables(jdbcCatalogName, jdbcSchemaName, null)) {
                                tables.add(row.getString("TABLE_NAME"));
                            }
                        } else {
                            tables.add(tableName);
                        }

                        for (String foundTable : tables) {
                            if (database instanceof OracleDatabase) {
                                throw new RuntimeException("Should have bulk selected");
                            } else {
                                ResultSet metaData =
                                        null;
                                try {
                                    metaData = databaseMetaData.getImportedKeys(jdbcCatalogName, jdbcSchemaName, foundTable);
                                    returnList.addAll(extract(metaData));
                                } catch (SQLException e) {
                                    // SAP SQL Anywhere throws an SQL Exception when we try to get FOREIGN KEYs
                                    // from a table, but the table has no FOREIGN KEYs.
                                    if ((database instanceof SybaseASADatabase) && e.getSQLState().equalsIgnoreCase
                                        (ASANY_NO_FOREIGN_KEYS_FOUND_SQLSTATE)) {
                                        Scope.getCurrentScope().getLog(getClass()).fine(
                                                LogType.LOG, String.format("Ignored SAP SQL Anywhere SQL " +
                                                        "exception thrown when FOREIGN KEY list of table '%s' was " +
                                                        "empty.", foundTable));
                                    } else {
                                        throw e; // Some different SQLException, upstream program code must deal with it
                                    }

                                }
                            }
                        }

                        return returnList;
                    }
                }

                /**
                 * Performance-optimised queries for DBMSs where a series of single lookups (via JDBC's
                 * getImportedKeys() ) yields no acceptable performance. It should return all the columns that are
                 * returned by getImportedKeys() and may return additional columns with DBMS-specific information.
                 *
                 * @return a list of rows representing the result of the DBMS-specific metadata query.
                 * @throws SQLException an SQL exception returned by the JDBC driver
                 * @throws DatabaseException any other problem in the DBMS-related program code
                 */
                @Override
                public List<CachedRow> bulkFetch() throws SQLException, DatabaseException {
                    if (database instanceof OracleDatabase) {
                        CatalogAndSchema catalogAndSchema = new CatalogAndSchema(catalogName, schemaName).customize(database);

                        String jdbcSchemaName = ((AbstractJdbcDatabase) database).getJdbcSchemaName(catalogAndSchema);

                        String sql = "SELECT  /*+rule*/" +
                                "  NULL AS pktable_cat,  " +
                                "  p.owner as pktable_schem,  " +
                                "  p.table_name as pktable_name,  " +
                                "  pc.column_name as pkcolumn_name,  " +
                                "  NULL as fktable_cat,  " +
                                "  f.owner as fktable_schem,  " +
                                "  f.table_name as fktable_name,  " +
                                "  fc.column_name as fkcolumn_name,  " +
                                "  fc.position as key_seq,  " +
                                "  NULL as update_rule,  " +
                                "  decode (f.delete_rule, 'CASCADE', 0, 'SET NULL', 2, 1) as delete_rule,  " +
                                "  f.constraint_name as fk_name,  " +
                                "  p.constraint_name as pk_name,  " +
                                "  decode(f.deferrable, 'DEFERRABLE', 5, 'NOT DEFERRABLE', 7, 'DEFERRED', 6) deferrability,  " +
                                "  f.validated as fk_validate " +
                                "FROM " +
                                "all_cons_columns pc " +
                                "INNER JOIN all_constraints p " +
                                "ON pc.owner = p.owner " +
                                "AND pc.constraint_name = p.constraint_name " +
                                "INNER JOIN all_constraints f " +
                                "ON pc.owner = f.r_owner " +
                                "AND pc.constraint_name = f.r_constraint_name " +
                                "INNER JOIN all_cons_columns fc " +
                                "ON fc.owner = f.owner " +
                                "AND fc.constraint_name = f.constraint_name " +
                                "AND fc.position = pc.position ";
                        if (getAllCatalogsStringScratchData() == null) {
                            sql += "WHERE f.owner = '" + jdbcSchemaName + "' ";
                        } else {
                            sql += "WHERE f.owner IN ('" + jdbcSchemaName + "', " + getAllCatalogsStringScratchData() + ") ";
                        }
                        sql += "AND p.constraint_type in ('P', 'U') " +
                                "AND f.constraint_type = 'R' " +
                                "AND p.table_name NOT LIKE 'BIN$%' " +
                                "ORDER BY fktable_schem, fktable_name, key_seq";
                        return executeAndExtract(sql, database);
                    } else if(database.getClass().isAssignableFrom(DB2Database.class)) {
                        CatalogAndSchema catalogAndSchema = new CatalogAndSchema(catalogName, schemaName).customize(database);
                        String jdbcSchemaName = ((AbstractJdbcDatabase) database).getJdbcSchemaName(catalogAndSchema);
                        return executeAndExtract(getDB2Sql(jdbcSchemaName, null), database);
                    } else if (database instanceof Db2zDatabase) {
                        CatalogAndSchema catalogAndSchema = new CatalogAndSchema(catalogName, schemaName).customize(database);
                        String jdbcSchemaName = ((AbstractJdbcDatabase) database).getJdbcSchemaName(catalogAndSchema);
                        return executeAndExtract(getDB2ZOSSql(jdbcSchemaName, null), database);
                    } else if (database instanceof MSSQLDatabase) {
                        CatalogAndSchema catalogAndSchema = new CatalogAndSchema(catalogName, schemaName).customize(database);

                        String jdbcSchemaName = ((AbstractJdbcDatabase) database).getJdbcSchemaName(catalogAndSchema);

                        String sql = getMSSQLSql(jdbcSchemaName);
                        return executeAndExtract(sql, database);
                    } else {
                        throw new RuntimeException("Cannot bulk select");
                    }
                }

                protected String getMSSQLSql(String jdbcSchemaName) {
                    //comes from select object_definition(object_id('sp_fkeys'))
                    return "select " +
                            "convert(sysname,db_name()) AS PKTABLE_CAT, " +
                            "convert(sysname,schema_name(o1.schema_id)) AS PKTABLE_SCHEM, " +
                            "convert(sysname,o1.name) AS PKTABLE_NAME, " +
                            "convert(sysname,c1.name) AS PKCOLUMN_NAME, " +
                            "convert(sysname,db_name()) AS FKTABLE_CAT, " +
                            "convert(sysname,schema_name(o2.schema_id)) AS FKTABLE_SCHEM, " +
                            "convert(sysname,o2.name) AS FKTABLE_NAME, " +
                            "convert(sysname,c2.name) AS FKCOLUMN_NAME, " +
                            "isnull(convert(smallint,k.constraint_column_id), convert(smallint,0)) AS KEY_SEQ, " +
                            "convert(smallint, case ObjectProperty(f.object_id, 'CnstIsUpdateCascade') when 1 then 0 else 1 end) AS UPDATE_RULE, " +
                            "convert(smallint, case ObjectProperty(f.object_id, 'CnstIsDeleteCascade') when 1 then 0 else 1 end) AS DELETE_RULE, " +
                            "convert(sysname,object_name(f.object_id)) AS FK_NAME, " +
                            "convert(sysname,i.name) AS PK_NAME, " +
                            "convert(smallint, 7) AS DEFERRABILITY " +
                            "from " +
                            "sys.objects o1, " +
                            "sys.objects o2, " +
                            "sys.columns c1, " +
                            "sys.columns c2, " +
                            "sys.foreign_keys f inner join " +
                            "sys.foreign_key_columns k on (k.constraint_object_id = f.object_id) inner join " +
                            "sys.indexes i on (f.referenced_object_id = i.object_id and f.key_index_id = i.index_id) " +
                            "where " +
                            "o1.object_id = f.referenced_object_id and " +
                            "o2.object_id = f.parent_object_id and " +
                            "c1.object_id = f.referenced_object_id and " +
                            "c2.object_id = f.parent_object_id and " +
                            "c1.column_id = k.referenced_column_id and " +
                            "c2.column_id = k.parent_column_id and " +
                            "object_schema_name(o1.object_id)='" + jdbcSchemaName + "' " +
                            "order by 5, 6, 7, 9, 8";
                }

                protected String getDB2Sql(String jdbcSchemaName, String tableName) {
                    return "SELECT  " +
                            "  pk_col.tabschema AS pktable_cat,  " +
                            "  pk_col.tabname as pktable_name,  " +
                            "  pk_col.colname as pkcolumn_name, " +
                            "  fk_col.tabschema as fktable_cat,  " +
                            "  fk_col.tabname as fktable_name,  " +
                            "  fk_col.colname as fkcolumn_name, " +
                            "  fk_col.colseq as key_seq,  " +
                            "  decode (ref.updaterule, 'A', 3, 'R', 1, 1) as update_rule,  " +
                            "  decode (ref.deleterule, 'A', 3, 'C', 0, 'N', 2, 'R', 1, 1) as delete_rule,  " +
                            "  ref.constname as fk_name,  " +
                            "  ref.refkeyname as pk_name,  " +
                            "  7 as deferrability  " +
                            "FROM " +
                            "syscat.references ref " +
                            "join syscat.keycoluse fk_col on ref.constname=fk_col.constname and ref.tabschema=fk_col.tabschema and ref.tabname=fk_col.tabname " +
                            "join syscat.keycoluse pk_col on ref.refkeyname=pk_col.constname and ref.reftabschema=pk_col.tabschema and ref.reftabname=pk_col.tabname " +
                            "WHERE ref.tabschema = '" + jdbcSchemaName + "' " +
                            "and pk_col.colseq=fk_col.colseq " +
                            (tableName != null ? " AND fk_col.tabname='" + tableName + "' " : "") +
                            "ORDER BY fk_col.colseq";
                }

                protected String getDB2ZOSSql(String jdbcSchemaName, String tableName) {
                    return "SELECT  " +
                            "  ref.REFTBCREATOR AS pktable_cat,  " +
                            "  ref.REFTBNAME as pktable_name,  " +
                            "  pk_col.colname as pkcolumn_name, " +
                            "  ref.CREATOR as fktable_cat,  " +
                            "  ref.TBNAME as fktable_name,  " +
                            "  fk_col.colname as fkcolumn_name, " +
                            "  fk_col.colseq as key_seq,  " +
                            "  decode (ref.deleterule, 'A', 3, 'C', 0, 'N', 2, 'R', 1, 1) as delete_rule,  " +
                            "  ref.relname as fk_name,  " +
                            "  pk_col.colname as pk_name,  " +
                            "  7 as deferrability  " +
                            "FROM " +
                            "SYSIBM.SYSRELS ref " +
                            "join SYSIBM.SYSFOREIGNKEYS fk_col on ref.relname = fk_col.RELNAME and ref.CREATOR = fk_col.CREATOR and ref.TBNAME = fk_col.TBNAME " +
                            "join SYSIBM.SYSKEYCOLUSE pk_col on ref.REFTBCREATOR = pk_col.TBCREATOR and ref.REFTBNAME = pk_col.TBNAME " +
                            "WHERE ref.CREATOR = '" + jdbcSchemaName + "' " +
                            "and pk_col.colseq=fk_col.colseq " +
                            (tableName != null ? " AND ref.TBNAME='" + tableName + "' " : "") +
                            "ORDER BY fk_col.colseq";
                }

                @Override
                boolean shouldBulkSelect(String schemaKey, ResultSetCache resultSetCache) {
                    if ((database instanceof AbstractDb2Database) || (database instanceof MSSQLDatabase)) {
                        return super.shouldBulkSelect(schemaKey, resultSetCache); //can bulk and fast fetch
                    } else {
                        return database instanceof OracleDatabase; //oracle is slow, always bulk select while you are at it. Other databases need to go through all tables.
                    }
                }
            });
        }

        public List<CachedRow> getIndexInfo(final String catalogName, final String schemaName, final String tableName, final String indexName) throws DatabaseException, SQLException {
            List<CachedRow> indexes =  getResultSetCache("getIndexInfo").get(new ResultSetCache.UnionResultSetExtractor(database) {

                public boolean isBulkFetchMode;

                @Override
                public ResultSetCache.RowData rowKeyParameters(CachedRow row) {
                    return new ResultSetCache.RowData(row.getString("TABLE_CAT"), row.getString("TABLE_SCHEM"), database, row.getString("TABLE_NAME"), row.getString("INDEX_NAME"));
                }

                @Override
                public ResultSetCache.RowData wantedKeyParameters() {
                    return new ResultSetCache.RowData(catalogName, schemaName, database, tableName, indexName);
                }

                @Override
                public boolean bulkContainsSchema(String schemaKey) {
                    return getAllCatalogsStringScratchData() != null && database instanceof OracleDatabase;
                }

                @Override
                public String getSchemaKey(CachedRow row) {
                    return row.getString("TABLE_SCHEM");
                }

                @Override
                public List<CachedRow> fastFetch() throws SQLException, DatabaseException {
                    List<CachedRow> returnList = new ArrayList<>();

                    CatalogAndSchema catalogAndSchema = new CatalogAndSchema(catalogName, schemaName).customize(database);
                    if (database instanceof OracleDatabase) {
                        warnAboutDbaRecycleBin();

                        //oracle getIndexInfo is buggy and slow.  See Issue 1824548 and http://forums.oracle.com/forums/thread.jspa?messageID=578383&#578383
                        String sql =
                                "SELECT " +
                                        "c.INDEX_NAME, " +
                                        "3 AS TYPE, " +
                                        "c.TABLE_OWNER AS TABLE_SCHEM, " +
                                        "c.TABLE_NAME, " +
                                        "c.COLUMN_NAME, " +
                                        "c.COLUMN_POSITION AS ORDINAL_POSITION, " +
                                        "e.COLUMN_EXPRESSION AS FILTER_CONDITION, " +
                                        "CASE I.UNIQUENESS WHEN 'UNIQUE' THEN 0 ELSE 1 END AS NON_UNIQUE, " +
                                        "CASE c.DESCEND WHEN 'DESC' THEN 'D' WHEN 'ASC' THEN 'A' END AS ASC_OR_DESC, " +
                                        "CASE WHEN tablespace_name = (SELECT default_tablespace FROM user_users) " +
                                         "THEN NULL ELSE tablespace_name END AS tablespace_name  " +
                                        "FROM ALL_IND_COLUMNS c " +
                                        "JOIN ALL_INDEXES i ON i.owner=c.index_owner AND i.index_name = c.index_name and i.table_owner = c.table_owner " +
                                        "LEFT OUTER JOIN all_ind_expressions e ON e.index_owner=c.index_owner AND e.index_name = c.index_name AND e.column_position = c.column_position   " +
                                        "LEFT OUTER JOIN " + (((OracleDatabase) database).canAccessDbaRecycleBin() ? "dba_recyclebin" : "user_recyclebin") + " d ON d.object_name=c.table_name ";
                        if (!isBulkFetchMode || getAllCatalogsStringScratchData() == null) {
                            sql += "WHERE c.TABLE_OWNER = '" + database.correctObjectName(catalogAndSchema.getCatalogName(), Schema.class) + "' ";
                        } else {
                            sql += "WHERE c.TABLE_OWNER IN ('" + database.correctObjectName(catalogAndSchema.getCatalogName(), Schema.class) + "', " + getAllCatalogsStringScratchData() + ")";
                        }
                        sql += "AND i.OWNER = c.TABLE_OWNER " +
                                "AND d.object_name IS NULL ";


                        if (!isBulkFetchMode && (tableName != null)) {
                            sql += " AND c.TABLE_NAME='" + tableName + "'";
                        }

                        if (!isBulkFetchMode && (indexName != null)) {
                            sql += " AND c.INDEX_NAME='" + indexName + "'";
                        }

                        sql += " ORDER BY c.INDEX_NAME, ORDINAL_POSITION";

                        returnList.addAll(executeAndExtract(sql, database));
                    } else if (database instanceof MSSQLDatabase) {
                    	String tableCat = "original_db_name()";

                    	if (9 <= database.getDatabaseMajorVersion()) {
                        	tableCat = "db_name()";
                        }
                        //fetch additional index info
                        String sql = "SELECT " +
                                tableCat + " as TABLE_CAT, " +
                                "object_schema_name(i.object_id) as TABLE_SCHEM, " +
                                "object_name(i.object_id) as TABLE_NAME, " +
                                "CASE is_unique WHEN 1 then 0 else 1 end as NON_UNIQUE, " +
                                "object_name(i.object_id) as INDEX_QUALIFIER, " +
                                "i.name as INDEX_NAME, " +
                                "case i.type when 1 then 1 ELSE 3 end as TYPE, " +
                                "key_ordinal as ORDINAL_POSITION, " +
                                "COL_NAME(c.object_id,c.column_id) AS COLUMN_NAME, " +
                                "case is_descending_key when 0 then 'A' else 'D' end as ASC_OR_DESC, " +
                                "null as CARDINALITY, " +
                                "null as PAGES, " +
                                "i.filter_definition as FILTER_CONDITION, " +
                                "o.type AS INTERNAL_OBJECT_TYPE, " +
                                "i.*, " +
                                "c.*, " +
                                "s.* " +
                                "FROM sys.indexes i " +
                                "join sys.index_columns c on i.object_id=c.object_id and i.index_id=c.index_id " +
                                "join sys.stats s on i.object_id=s.object_id and i.name=s.name " +
                                "join sys.objects o on i.object_id=o.object_id " +
                                "WHERE object_schema_name(i.object_id)='" + database.correctObjectName(catalogAndSchema.getSchemaName(), Schema.class) + "'";

                        if (!isBulkFetchMode && (tableName != null)) {
                            sql += " AND object_name(i.object_id)='" + database.escapeStringForDatabase(tableName) + "'";
                        }

                        if (!isBulkFetchMode && (indexName != null)) {
                            sql += " AND i.name='" + database.escapeStringForDatabase(indexName) + "'";
                        }

                        sql += "ORDER BY i.object_id, i.index_id, c.key_ordinal";

                        returnList.addAll(executeAndExtract(sql, database));

                    } else if (database instanceof Db2zDatabase) {
                        String sql = "SELECT i.CREATOR AS TABLE_SCHEM, " +
                                "i.TBNAME AS TABLE_NAME, " +
                                "i.NAME AS INDEX_NAME, " +
                                "3 AS TYPE, " +
                                "k.COLNAME AS COLUMN_NAME, " +
                                "k.COLSEQ AS ORDINAL_POSITION, " +
                                "CASE UNIQUERULE WHEN 'D' then 1 else 0 end as NON_UNIQUE, " +
                                "k.ORDERING AS ORDER, " +
                                "i.CREATOR AS INDEX_QUALIFIER " +
                                "FROM SYSIBM.SYSKEYS k " +
                                "JOIN SYSIBM.SYSINDEXES i ON k.IXNAME = i.NAME " +
                                "WHERE  i.CREATOR = '" + database.correctObjectName(catalogAndSchema.getSchemaName(), Schema.class) + "'";
                        if (!isBulkFetchMode && tableName != null) {
                            sql += " AND i.TBNAME='" + database.escapeStringForDatabase(tableName) + "'";
                        }

                        if (!isBulkFetchMode && indexName != null) {
                            sql += " AND i.NAME='" + database.escapeStringForDatabase(indexName) + "'";
                        }

                        sql += "ORDER BY i.NAME, k.COLSEQ";

                        returnList.addAll(executeAndExtract(sql, database));
                    } else {
                        /*
                         * If we do not know in which table to look for the index, things get a little bit ugly.
                         * First, we get a collection of all tables within the catalogAndSchema, then iterate through
                          * them until we (hopefully) find the index we are looking for.
                         */
                        List<String> tables = new ArrayList<>();
                        if (tableName == null) {
                            // Build a list of all candidate tables in the catalog/schema that might contain the index
                            for (CachedRow row : getTables(((AbstractJdbcDatabase) database).getJdbcCatalogName(catalogAndSchema), ((AbstractJdbcDatabase) database).getJdbcSchemaName(catalogAndSchema), null)) {
                                tables.add(row.getString("TABLE_NAME"));
                            }
                        } else {
                            tables.add(tableName);
                        }

                        // Iterate through all the candidate tables and try to find the index.
                        for (String tableName : tables) {
                            ResultSet rs = databaseMetaData.getIndexInfo(
                                    ((AbstractJdbcDatabase) database).getJdbcCatalogName(catalogAndSchema),
                                    ((AbstractJdbcDatabase) database).getJdbcSchemaName(catalogAndSchema),
                                    tableName,
                                    false,
                                    true);
                            List<CachedRow> rows = extract(rs, (database instanceof InformixDatabase));
                            returnList.addAll(rows);
                        }
                    }

                    return returnList;
                }

                @Override
                public List<CachedRow> bulkFetch() throws SQLException, DatabaseException {
                    this.isBulkFetchMode = true;
                    return fastFetch();
                }

                @Override
                boolean shouldBulkSelect(String schemaKey, ResultSetCache resultSetCache) {
                    if (database instanceof OracleDatabase || database instanceof MSSQLDatabase) {
                        return JdbcDatabaseSnapshot.this.getAllCatalogsStringScratchData() != null || (tableName == null && indexName == null) || super.shouldBulkSelect(schemaKey, resultSetCache);
                    }
                    return false;
                }
            });

            return indexes;
        }

        protected void warnAboutDbaRecycleBin() {
            if (!ignoreWarnAboutDbaRecycleBin && !warnedAboutDbaRecycleBin && !(((OracleDatabase) database).canAccessDbaRecycleBin())) {
                Scope.getCurrentScope().getLog(getClass()).warning(LogType.LOG, ((OracleDatabase) database).getDbaRecycleBinWarning());
                warnedAboutDbaRecycleBin = true;
            }
        }

        /**
         * Return the columns for the given catalog, schema, table, and column.
         */
        public List<CachedRow> getColumns(final String catalogName, final String schemaName, final String tableName, final String columnName) throws SQLException, DatabaseException {

            if ((database instanceof MSSQLDatabase) && (userDefinedTypes == null)) {
                userDefinedTypes = new HashSet<>();
                DatabaseConnection databaseConnection = database.getConnection();
                if (databaseConnection instanceof JdbcConnection) {
                    Statement stmt = null;
                    ResultSet resultSet = null;
                    try {
                        String sql;
                        sql = "select name from sys.types where is_user_defined=1";

                        stmt = ((JdbcConnection) databaseConnection).getUnderlyingConnection().createStatement();
                        resultSet = stmt.executeQuery(sql);

                        while (resultSet.next()) {
                            userDefinedTypes.add(resultSet.getString("name").toLowerCase());
                        }
                    } finally {
                        JdbcUtils.close(resultSet, stmt);
                    }
                }
            }

            List<CachedRow> columns = getResultSetCache("getColumns").get(new ResultSetCache.SingleResultSetExtractor(database) {

                @Override
                public ResultSetCache.RowData rowKeyParameters(CachedRow row) {
                    return new ResultSetCache.RowData(row.getString("TABLE_CAT"), row.getString("TABLE_SCHEM"), database, row.getString("TABLE_NAME"), row.getString("COLUMN_NAME"));
                }

                @Override
                public ResultSetCache.RowData wantedKeyParameters() {
                    return new ResultSetCache.RowData(catalogName, schemaName, database, tableName, columnName);
                }

				@Override
				public boolean bulkContainsSchema(String schemaKey) {
					String catalogs = getAllCatalogsStringScratchData();
					return catalogs != null && schemaKey != null
                            && catalogs.contains("'" + schemaKey.toUpperCase() + "'")
							&& database instanceof OracleDatabase;
				}

                @Override
                public String getSchemaKey(CachedRow row) {
                    return row.getString("TABLE_SCHEM");
                }

                @Override
                boolean shouldBulkSelect(String schemaKey, ResultSetCache resultSetCache) {
                    return !(tableName.equalsIgnoreCase(database.getDatabaseChangeLogTableName()) || tableName.equalsIgnoreCase(database.getDatabaseChangeLogLockTableName()));
                }

                @Override
                public List<CachedRow> fastFetchQuery() throws SQLException, DatabaseException {
                    if (database instanceof OracleDatabase) {
                        return oracleQuery(false);
                    } else if (database instanceof MSSQLDatabase) {
                        return mssqlQuery(false);
                    }
                    CatalogAndSchema catalogAndSchema = new CatalogAndSchema(catalogName, schemaName).customize(database);

                    try {
                        return extract(
                                databaseMetaData.getColumns(
                                        ((AbstractJdbcDatabase) database).getJdbcCatalogName(catalogAndSchema),
                                        ((AbstractJdbcDatabase) database).getJdbcSchemaName(catalogAndSchema),
                                        tableName,
                                        SQL_FILTER_MATCH_ALL)
                        );
                    } catch (SQLException e) {
                        if (shouldReturnEmptyColumns(e)) { //view with table already dropped. Act like it has no columns.
                            return new ArrayList<>();
                        } else {
                            throw e;
                        }
                    }
                }

                @Override
                public List<CachedRow> bulkFetchQuery() throws SQLException, DatabaseException {
                    if (database instanceof OracleDatabase) {
                        return oracleQuery(true);
                    } else if (database instanceof MSSQLDatabase) {
                        return mssqlQuery(true);
                    }

                    CatalogAndSchema catalogAndSchema = new CatalogAndSchema(catalogName, schemaName).customize(database);

                    try {
                        return extract(databaseMetaData.getColumns(((AbstractJdbcDatabase) database)
                                .getJdbcCatalogName(catalogAndSchema), ((AbstractJdbcDatabase) database)
                                .getJdbcSchemaName(catalogAndSchema), SQL_FILTER_MATCH_ALL, SQL_FILTER_MATCH_ALL));
                    } catch (SQLException e) {
                        if (shouldReturnEmptyColumns(e)) {
                            return new ArrayList<>();
                        } else {
                            throw e;
                        }
                    }
                }

                protected boolean shouldReturnEmptyColumns(SQLException e) {
                    return e.getMessage().contains("references invalid table"); //view with table already dropped. Act like it has no columns.
                }

                protected List<CachedRow> oracleQuery(boolean bulk) throws DatabaseException, SQLException {
                    CatalogAndSchema catalogAndSchema = new CatalogAndSchema(catalogName, schemaName).customize(database);

                    boolean getMapDateToTimestamp = true;
                    String sql = "select NULL AS TABLE_CAT, OWNER AS TABLE_SCHEM, 'NO' as IS_AUTOINCREMENT, cc.COMMENTS AS REMARKS," +
                            "OWNER, TABLE_NAME, COLUMN_NAME, DATA_TYPE AS DATA_TYPE_NAME, DATA_TYPE_MOD, DATA_TYPE_OWNER, " +
                            // note: oracle reports DATA_LENGTH=4*CHAR_LENGTH when using VARCHAR( <N> CHAR ), thus BYTEs
                            "DECODE (c.data_type, 'CHAR', 1, 'VARCHAR2', 12, 'NUMBER', 3, 'LONG', -1, 'DATE', " + (getMapDateToTimestamp ? "93" : "91") + ", 'RAW', -3, 'LONG RAW', -4, 'BLOB', 2004, 'CLOB', 2005, 'BFILE', -13, 'FLOAT', 6, 'TIMESTAMP(6)', 93, 'TIMESTAMP(6) WITH TIME ZONE', -101, 'TIMESTAMP(6) WITH LOCAL TIME ZONE', -102, 'INTERVAL YEAR(2) TO MONTH', -103, 'INTERVAL DAY(2) TO SECOND(6)', -104, 'BINARY_FLOAT', 100, 'BINARY_DOUBLE', 101, 'XMLTYPE', 2009, 1111) AS data_type, " +
                            "DECODE( CHAR_USED, 'C',CHAR_LENGTH, DATA_LENGTH ) as DATA_LENGTH, " +
                            "DATA_PRECISION, DATA_SCALE, NULLABLE, COLUMN_ID as ORDINAL_POSITION, DEFAULT_LENGTH, " +
                            "DATA_DEFAULT, " +
                            "NUM_BUCKETS, CHARACTER_SET_NAME, " +
                            "CHAR_COL_DECL_LENGTH, CHAR_LENGTH, " +
                            "CHAR_USED, VIRTUAL_COLUMN " +
                            "FROM ALL_TAB_COLS c " +
                            "JOIN ALL_COL_COMMENTS cc USING ( OWNER, TABLE_NAME, COLUMN_NAME ) ";

                    if (!bulk || getAllCatalogsStringScratchData() == null) {
                        sql += "WHERE OWNER='" + ((AbstractJdbcDatabase) database).getJdbcSchemaName(catalogAndSchema) + "' AND hidden_column='NO'";
                    } else {
                        sql += "WHERE OWNER IN ('" + ((AbstractJdbcDatabase) database).getJdbcSchemaName(catalogAndSchema) + "', " + getAllCatalogsStringScratchData() + ") AND hidden_column='NO'";
                    }

                    if (!bulk) {
                        if (tableName != null) {
                            sql += " AND TABLE_NAME='" + database.escapeStringForDatabase(tableName) + "'";
                        }
                        if (columnName != null) {
                            sql += " AND COLUMN_NAME='" + database.escapeStringForDatabase(columnName) + "'";
                        }
                    }
                    sql += " AND " + ((OracleDatabase) database).getSystemTableWhereClause("TABLE_NAME");
                    sql += " ORDER BY OWNER, TABLE_NAME, c.COLUMN_ID";

                    return this.executeAndExtract(sql, database);
                }


                protected List<CachedRow> mssqlQuery(boolean bulk) throws DatabaseException, SQLException {
                    CatalogAndSchema catalogAndSchema = new CatalogAndSchema(catalogName, schemaName).customize(database);

                    String tableCat = "original_db_name()";

                    if (9 <= database.getDatabaseMajorVersion()) {
                    	tableCat = "db_name()";
                    }

                    String sql = "select " + tableCat +" AS TABLE_CAT, " +
                            "object_schema_name(c.object_id) AS TABLE_SCHEM, " +
                            "object_name(c.object_id) AS TABLE_NAME, " +
                            "c.name AS COLUMN_NAME, " +
                            "is_filestream, " +
                            "is_rowguidcol, " +
                            "CASE WHEN c.is_identity = 'true' THEN 'YES' ELSE 'NO' END as IS_AUTOINCREMENT, " +
                            "{REMARKS_COLUMN_PLACEHOLDER}" +
                            "t.name AS TYPE_NAME, " +
                            "dc.name as COLUMN_DEF_NAME, " +
                            "dc.definition as COLUMN_DEF, " +
                            // data type mapping from https://msdn.microsoft.com/en-us/library/ms378878(v=sql.110).aspx
                            "CASE t.name " +
                            "WHEN 'bigint' THEN " + java.sql.Types.BIGINT + " " +
                            "WHEN 'binary' THEN " + java.sql.Types.BINARY + " " +
                            "WHEN 'bit' THEN " + java.sql.Types.BIT + " " +
                            "WHEN 'char' THEN " + java.sql.Types.CHAR + " " +
                            "WHEN 'date' THEN " + java.sql.Types.DATE + " " +
                            "WHEN 'datetime' THEN " + java.sql.Types.TIMESTAMP + " " +
                            "WHEN 'datetime2' THEN " + java.sql.Types.TIMESTAMP + " " +
                            "WHEN 'datetimeoffset' THEN -155 " +
                            "WHEN 'decimal' THEN " + java.sql.Types.DECIMAL + " " +
                            "WHEN 'float' THEN " + java.sql.Types.DOUBLE + " " +
                            "WHEN 'image' THEN " + java.sql.Types.LONGVARBINARY + " " +
                            "WHEN 'int' THEN " + java.sql.Types.INTEGER + " " +
                            "WHEN 'money' THEN " + java.sql.Types.DECIMAL + " " +
                            "WHEN 'nchar' THEN " + java.sql.Types.NCHAR + " " +
                            "WHEN 'ntext' THEN " + java.sql.Types.LONGNVARCHAR + " " +
                            "WHEN 'numeric' THEN " + java.sql.Types.NUMERIC + " " +
                            "WHEN 'nvarchar' THEN " + java.sql.Types.NVARCHAR + " " +
                            "WHEN 'real' THEN " + Types.REAL + " " +
                            "WHEN 'smalldatetime' THEN " + java.sql.Types.TIMESTAMP + " " +
                            "WHEN 'smallint' THEN " + java.sql.Types.SMALLINT + " " +
                            "WHEN 'smallmoney' THEN " + java.sql.Types.DECIMAL + " " +
                            "WHEN 'text' THEN " + java.sql.Types.LONGVARCHAR + " " +
                            "WHEN 'time' THEN " + java.sql.Types.TIME + " " +
                            "WHEN 'timestamp' THEN " + java.sql.Types.BINARY + " " +
                            "WHEN 'tinyint' THEN " + java.sql.Types.TINYINT + " " +
                            "WHEN 'udt' THEN " + java.sql.Types.VARBINARY + " " +
                            "WHEN 'uniqueidentifier' THEN " + java.sql.Types.CHAR + " " +
                            "WHEN 'varbinary' THEN " + java.sql.Types.VARBINARY + " " +
                            "WHEN 'varbinary(max)' THEN " + java.sql.Types.VARBINARY + " " +
                            "WHEN 'varchar' THEN " + java.sql.Types.VARCHAR + " " +
                            "WHEN 'varchar(max)' THEN " + java.sql.Types.VARCHAR + " " +
                            "WHEN 'xml' THEN " + java.sql.Types.LONGVARCHAR + " " +
                            "WHEN 'LONGNVARCHAR' THEN " + java.sql.Types.SQLXML + " " +
                            "ELSE " + Types.OTHER + " END AS data_type, " +
                            "CASE WHEN c.is_nullable = 'true' THEN 1 ELSE 0 END AS NULLABLE, " +
                            "10 as NUM_PREC_RADIX, " +
                            "c.column_id as ORDINAL_POSITION, " +
                            "c.scale as DECIMAL_DIGITS, " +
                            "c.max_length as COLUMN_SIZE, " +
                            "c.precision as DATA_PRECISION " +
                            "FROM sys.columns c " +
                            "inner join sys.types t on c.user_type_id=t.user_type_id " +
                            "{REMARKS_JOIN_PLACEHOLDER}" +
                            "left outer join sys.default_constraints dc on dc.parent_column_id = c.column_id AND dc.parent_object_id=c.object_id AND type_desc='DEFAULT_CONSTRAINT' " +
                            "WHERE object_schema_name(c.object_id)='" + ((AbstractJdbcDatabase) database).getJdbcSchemaName(catalogAndSchema) + "'";


                    if (!bulk) {
                        if (tableName != null) {
                            sql += " and object_name(c.object_id)='" + database.escapeStringForDatabase(tableName) + "'";
                        }
                        if (columnName != null) {
                            sql += " and c.name='" + database.escapeStringForDatabase(columnName) + "'";
                        }
                    }
                    sql += "order by object_schema_name(c.object_id), object_name(c.object_id), c.column_id";


                    // sys.extended_properties is added to Azure on V12: https://feedback.azure.com/forums/217321-sql-database/suggestions/6549815-add-sys-extended-properties-for-meta-data-support
                    if ((!((MSSQLDatabase) database).isAzureDb()) // Either NOT AzureDB (=SQL Server 2008 or higher)
                        || (database.getDatabaseMajorVersion() >= 12))  { // or at least AzureDB v12
                            // SQL Server 2005 or later
                            // https://technet.microsoft.com/en-us/library/ms177541.aspx
                            sql = sql.replace("{REMARKS_COLUMN_PLACEHOLDER}", "CAST([ep].[value] AS [nvarchar](MAX)) AS [REMARKS], ");
                            sql = sql.replace("{REMARKS_JOIN_PLACEHOLDER}", "left outer join [sys].[extended_properties] AS [ep] ON [ep].[class] = 1 " +
                                    "AND [ep].[major_id] = c.object_id " +
                                    "AND [ep].[minor_id] = column_id " +
                                    "AND [ep].[name] = 'MS_Description' ");
                    } else {
                        sql = sql.replace("{REMARKS_COLUMN_PLACEHOLDER}", "");
                        sql = sql.replace("{REMARKS_JOIN_PLACEHOLDER}", "");
                    }

                    List<CachedRow> rows = this.executeAndExtract(sql, database);

                    for (CachedRow row : rows) {
                        String typeName = row.getString("TYPE_NAME");
                        if ("nvarchar".equals(typeName) || "nchar".equals(typeName)) {
                            Integer size = row.getInt("COLUMN_SIZE");
                            if (size > 0) {
                                row.set("COLUMN_SIZE", size / 2);
                            }
                        } else if ((row.getInt("DATA_PRECISION") != null) && (row.getInt("DATA_PRECISION") > 0)) {
                            row.set("COLUMN_SIZE", row.getInt("DATA_PRECISION"));
                        }
                    }

                    return rows;
                }

                @Override
                protected List<CachedRow> extract(ResultSet resultSet, boolean informixIndexTrimHint) throws SQLException {
                    List<CachedRow> rows = super.extract(resultSet, informixIndexTrimHint);
                    if ((database instanceof MSSQLDatabase) && !userDefinedTypes.isEmpty()) { //UDT types in MSSQL don't take parameters
                        for (CachedRow row : rows) {
                            String dataType = (String) row.get("TYPE_NAME");
                            if (userDefinedTypes.contains(dataType.toLowerCase())) {
                                row.set("COLUMN_SIZE", null);
                                row.set("DECIMAL_DIGITS ", null);
                            }
                        }
                    }
                    return rows;
                }
            });
            return columns;
        }

        public List<CachedRow> getTables(final String catalogName, final String schemaName, final String table) throws SQLException, DatabaseException {
            return getResultSetCache("getTables").get(new ResultSetCache.SingleResultSetExtractor(database) {

                @Override
                boolean shouldBulkSelect(String schemaKey, ResultSetCache resultSetCache) {
                    return table == null || getAllCatalogsStringScratchData() != null || super.shouldBulkSelect(schemaKey, resultSetCache);
                }

                @Override
                public ResultSetCache.RowData rowKeyParameters(CachedRow row) {
                    return new ResultSetCache.RowData(row.getString("TABLE_CAT"), row.getString("TABLE_SCHEM"), database, row.getString("TABLE_NAME"));
                }

                @Override
                public ResultSetCache.RowData wantedKeyParameters() {
                    return new ResultSetCache.RowData(catalogName, schemaName, database, table);
                }

                @Override
                public boolean bulkContainsSchema(String schemaKey) {
                    return database instanceof OracleDatabase;
                }

                @Override
                public String getSchemaKey(CachedRow row) {
                    return row.getString("TABLE_SCHEM");
                }

                @Override
                public List<CachedRow> fastFetchQuery() throws SQLException, DatabaseException {
                    CatalogAndSchema catalogAndSchema = new CatalogAndSchema(catalogName, schemaName).customize(database);

                    if (database instanceof OracleDatabase) {
                        return queryOracle(catalogAndSchema, table);
                    } else if (database instanceof MSSQLDatabase) {
                        return queryMssql(catalogAndSchema, table);
                    } else if (database instanceof Db2zDatabase) {
                        return queryDb2Zos(catalogAndSchema, table);
                    }

                    String catalog = ((AbstractJdbcDatabase) database).getJdbcCatalogName(catalogAndSchema);
                    String schema = ((AbstractJdbcDatabase) database).getJdbcSchemaName(catalogAndSchema);
                    return extract(databaseMetaData.getTables(catalog, schema, ((table == null) ?
                        SQL_FILTER_MATCH_ALL : table), new String[]{"TABLE"}));
                }

                @Override
                public List<CachedRow> bulkFetchQuery() throws SQLException, DatabaseException {
                    CatalogAndSchema catalogAndSchema = new CatalogAndSchema(catalogName, schemaName).customize(database);

                    if (database instanceof OracleDatabase) {
                        return queryOracle(catalogAndSchema, null);
                    } else if (database instanceof MSSQLDatabase) {
                        return queryMssql(catalogAndSchema, null);
                    } else if (database instanceof Db2zDatabase) {
                        return queryDb2Zos(catalogAndSchema, null);
                    }

                    String catalog = ((AbstractJdbcDatabase) database).getJdbcCatalogName(catalogAndSchema);
                    String schema = ((AbstractJdbcDatabase) database).getJdbcSchemaName(catalogAndSchema);
                    return extract(databaseMetaData.getTables(catalog, schema, SQL_FILTER_MATCH_ALL, new String[]{"TABLE"}));
                }

                private List<CachedRow> queryMssql(CatalogAndSchema catalogAndSchema, String tableName) throws DatabaseException, SQLException {
                    String ownerName = database.correctObjectName(catalogAndSchema.getSchemaName(), Schema.class);

                    //From select object_definition(object_id('sp_tables'))
                    String sql = "select " +
                            "convert(sysname,db_name()) AS TABLE_QUALIFIER, " +
                            "convert(sysname,schema_name(o.schema_id)) AS TABLE_SCHEM, " +
                            "convert(sysname,o.name) AS TABLE_NAME, " +
                            "'TABLE' AS TABLE_TYPE, " +
                            "CAST(ep.value as varchar(max)) as REMARKS " +
                            "from  sys.all_objects o " +
                            "left outer join sys.extended_properties ep on ep.name='MS_Description' and major_id=o.object_id and minor_id=0 " +
                            "where " +
                            "o.type in ('U') " +
                            "and has_perms_by_name(quotename(schema_name(o.schema_id)) + '.' + quotename(o.name), 'object', 'select') = 1 " +
                            "and charindex(substring(o.type,1,1),'U') <> 0 " +
                            "and schema_name(o.schema_id)='" + database.escapeStringForDatabase(ownerName) + "'";
                    if (tableName != null) {
                        sql += " AND o.name='" + database.escapeStringForDatabase(tableName) + "' ";
                    }
                    sql += "order by 4, 1, 2, 3";

                    return executeAndExtract(sql, database);
                }

                private List<CachedRow> queryOracle(CatalogAndSchema catalogAndSchema, String tableName) throws DatabaseException, SQLException {
                    String ownerName = database.correctObjectName(catalogAndSchema.getCatalogName(), Schema.class);

                    String sql = "SELECT null as TABLE_CAT, a.OWNER as TABLE_SCHEM, a.TABLE_NAME as TABLE_NAME, " +
                            "a.TEMPORARY as TEMPORARY, a.DURATION as DURATION, 'TABLE' as TABLE_TYPE, " +
                             "c.COMMENTS as REMARKS, CASE WHEN A.tablespace_name = " +
                              "(SELECT DEFAULT_TABLESPACE FROM USER_USERS) THEN NULL ELSE tablespace_name END AS tablespace_name  " +
                            "from ALL_TABLES a " +
                            "join ALL_TAB_COMMENTS c on a.TABLE_NAME=c.table_name and a.owner=c.owner ";
                    String allCatalogsString = getAllCatalogsStringScratchData();
                    if (tableName != null || allCatalogsString == null) {
                        sql += "WHERE a.OWNER='" + ownerName + "'";
                    } else {
                        sql += "WHERE a.OWNER IN ('" + ownerName + "', " + allCatalogsString + ")";
                    }
                    if (tableName != null) {
                        sql += " AND a.TABLE_NAME='" + tableName + "'";
                    }

                    return executeAndExtract(sql, database);
                }

                private List<CachedRow> queryDb2Zos(CatalogAndSchema catalogAndSchema, String tableName) throws DatabaseException, SQLException {
                    String ownerName = database.correctObjectName(catalogAndSchema.getCatalogName(), Schema.class);

                    String sql = "SELECT CREATOR AS TABLE_SCHEM, " +
                            "NAME AS TABLE_NAME, " +
                            "'TABLE' AS TABLE_TYPE, " +
                            "REMARKS " +
                            "FROM  SYSIBM.SYSTABLES " +
                            "WHERE TYPE = 'T' ";
                    if (ownerName != null) {
                        sql += "AND CREATOR='" + ownerName + "'";
                    }
                    if (tableName != null) {
                        sql += " AND NAME='" + tableName + "'";
                    }

                    return executeAndExtract(sql, database);
                }
            });
        }

        public List<CachedRow> getViews(final String catalogName, final String schemaName, final String view) throws SQLException, DatabaseException {
            return getResultSetCache("getViews").get(new ResultSetCache.SingleResultSetExtractor(database) {

                @Override
                boolean shouldBulkSelect(String schemaKey, ResultSetCache resultSetCache) {
                    return view == null || getAllCatalogsStringScratchData() != null || super.shouldBulkSelect(schemaKey, resultSetCache);
                }

                @Override
                public ResultSetCache.RowData rowKeyParameters(CachedRow row) {
                    return new ResultSetCache.RowData(row.getString("TABLE_CAT"), row.getString("TABLE_SCHEM"), database, row.getString("TABLE_NAME"));
                }


                @Override
                public ResultSetCache.RowData wantedKeyParameters() {
                    return new ResultSetCache.RowData(catalogName, schemaName, database, view);
                }

                @Override
                public boolean bulkContainsSchema(String schemaKey) {
                    return database instanceof OracleDatabase;
                }

                @Override
                public String getSchemaKey(CachedRow row) {
                    return row.getString("TABLE_SCHEM");
                }


                @Override
                public List<CachedRow> fastFetchQuery() throws SQLException, DatabaseException {
                    CatalogAndSchema catalogAndSchema = new CatalogAndSchema(catalogName, schemaName).customize(database);

                    if (database instanceof OracleDatabase) {
                        return queryOracle(catalogAndSchema, view);
                    }

                    String catalog = ((AbstractJdbcDatabase) database).getJdbcCatalogName(catalogAndSchema);
                    String schema = ((AbstractJdbcDatabase) database).getJdbcSchemaName(catalogAndSchema);
                    return extract(databaseMetaData.getTables(catalog, schema, ((view == null) ? SQL_FILTER_MATCH_ALL
                        : view), new String[]{"VIEW"}));
                }

                @Override
                public List<CachedRow> bulkFetchQuery() throws SQLException, DatabaseException {
                    CatalogAndSchema catalogAndSchema = new CatalogAndSchema(catalogName, schemaName).customize(database);

                    if (database instanceof OracleDatabase) {
                        return queryOracle(catalogAndSchema, null);
                    }

                    String catalog = ((AbstractJdbcDatabase) database).getJdbcCatalogName(catalogAndSchema);
                    String schema = ((AbstractJdbcDatabase) database).getJdbcSchemaName(catalogAndSchema);
                    return extract(databaseMetaData.getTables(catalog, schema, SQL_FILTER_MATCH_ALL, new String[]{"VIEW"}));
                }


                private List<CachedRow> queryOracle(CatalogAndSchema catalogAndSchema, String viewName) throws DatabaseException, SQLException {
                    String ownerName = database.correctObjectName(catalogAndSchema.getCatalogName(), Schema.class);

                    String sql = "SELECT null as TABLE_CAT, a.OWNER as TABLE_SCHEM, a.VIEW_NAME as TABLE_NAME, 'TABLE' as TABLE_TYPE, c.COMMENTS as REMARKS, TEXT as OBJECT_BODY" ;
                    if(database.getDatabaseMajorVersion() > 10){
                      sql +=  ", EDITIONING_VIEW";
                    }
                    sql += " from ALL_VIEWS a " +
                            "join ALL_TAB_COMMENTS c on a.VIEW_NAME=c.table_name and a.owner=c.owner ";
                    if (viewName != null || getAllCatalogsStringScratchData() == null) {
                        sql += "WHERE a.OWNER='" + ownerName + "'";
                    } else {
                        sql += "WHERE a.OWNER IN ('" + ownerName + "', " + getAllCatalogsStringScratchData() + ")";
                    }
                    if (viewName != null) {
                        sql += " AND a.VIEW_NAME='" + viewName + "'";
                    }
                    sql += " AND a.VIEW_NAME not in (select mv.name from all_registered_mviews mv where mv.owner=a.owner)";

                    return executeAndExtract(sql, database);
                }
            });
        }

        public List<CachedRow> getPrimaryKeys(final String catalogName, final String schemaName, final String table) throws SQLException, DatabaseException {
            return getResultSetCache("getPrimaryKeys").get(new ResultSetCache.SingleResultSetExtractor(database) {

                @Override
                public ResultSetCache.RowData rowKeyParameters(CachedRow row) {
                    return new ResultSetCache.RowData(row.getString("TABLE_CAT"), row.getString("TABLE_SCHEM"), database, row.getString("TABLE_NAME"));
                }

                @Override
                public ResultSetCache.RowData wantedKeyParameters() {
                    return new ResultSetCache.RowData(catalogName, schemaName, database, table);
                }

                @Override
                public boolean bulkContainsSchema(String schemaKey) {
                    return database instanceof OracleDatabase;
                }


                @Override
                public String getSchemaKey(CachedRow row) {
                    return row.getString("TABLE_SCHEM");
                }

                @Override
                public List<CachedRow> fastFetchQuery() throws SQLException {
                    CatalogAndSchema catalogAndSchema = new CatalogAndSchema(catalogName, schemaName).customize(database);
                    try {
                        List<CachedRow> foundPks = new ArrayList<>();
                        if (table == null) {
                            List<CachedRow> tables = CachingDatabaseMetaData.this.getTables(catalogName, schemaName, null);
                            for (CachedRow table : tables) {
                                List<CachedRow> pkInfo = getPkInfo(schemaName, catalogAndSchema, table.getString("TABLE_NAME"));
                                if (pkInfo != null) {
                                    foundPks.addAll(pkInfo);
                                }
                            }
                            return foundPks;
                        } else {
                            List<CachedRow> pkInfo = getPkInfo(schemaName, catalogAndSchema, table);
                            if (pkInfo != null) {
                                foundPks.addAll(pkInfo);
                            }
                        }
                        return foundPks;
                    } catch (DatabaseException e) {
                        throw new SQLException(e);
                    }
                }

                private List<CachedRow> getPkInfo(String schemaName, CatalogAndSchema catalogAndSchema, String tableName) throws DatabaseException, SQLException {
                    List<CachedRow> pkInfo;
                    if (database instanceof MSSQLDatabase) {
                        String sql = mssqlSql(catalogAndSchema, tableName);
                        pkInfo = executeAndExtract(sql, database);
                    } else {
                        if (database instanceof Db2zDatabase) {
                            String sql = "SELECT 'NULL' AS TABLE_CAT," +
                                    " SYSTAB.TBCREATOR AS TABLE_SCHEM, " +
                                    "SYSTAB.TBNAME AS TABLE_NAME, " +
                                    "COLUSE.COLNAME AS COLUMN_NAME, " +
                                    "COLUSE.COLSEQ AS KEY_SEQ, " +
                                    "SYSTAB.CONSTNAME AS PK_NAME " +
                                    "FROM SYSIBM.SYSTABCONST SYSTAB " +
                                    "JOIN SYSIBM.SYSKEYCOLUSE COLUSE " +
                                    "ON SYSTAB.TBCREATOR = COLUSE.TBCREATOR " +
                                    "WHERE SYSTAB.TYPE = 'P' " +
                                    "AND SYSTAB.TBNAME='" + table + "' " +
                                    "AND SYSTAB.TBCREATOR='" + schemaName + "' " +
                                    "AND SYSTAB.TBNAME=COLUSE.TBNAME " +
                                    "AND SYSTAB.CONSTNAME=COLUSE.CONSTNAME " +
                                    "ORDER BY COLUSE.COLNAME";
                            try {
                                return executeAndExtract(sql, database);
                            } catch (DatabaseException e) {
                                throw new SQLException(e);
                            }
                        } else if (database instanceof OracleDatabase) {
                            warnAboutDbaRecycleBin();

                            String sql = "SELECT NULL AS table_cat, c.owner AS table_schem, c.table_name, c.column_name, c.position AS key_seq, c.constraint_name AS pk_name " +
                                    "FROM all_cons_columns c, all_constraints k " +
                                    "LEFT JOIN " + (((OracleDatabase) database).canAccessDbaRecycleBin() ? "dba_recyclebin" : "user_recyclebin") + " d ON d.object_name=k.table_name " +
                                    "WHERE k.constraint_type = 'P' " +
                                    "AND d.object_name IS NULL " +
                                    "AND k.table_name = '" + table + "' " +
                                    "AND k.owner = '" + ((AbstractJdbcDatabase) database).getJdbcSchemaName(catalogAndSchema) + "' " +
                                    "AND k.constraint_name = c.constraint_name " +
                                    "AND k.table_name = c.table_name " +
                                    "AND k.owner = c.owner " +
                                    "ORDER BY column_name";
                            try {
                                return executeAndExtract(sql, database);
                            } catch (DatabaseException e) {
                                throw new SQLException(e);
                            }
                        } else {
                            return extract(
                                    databaseMetaData.getPrimaryKeys(
                                            ((AbstractJdbcDatabase) database).getJdbcCatalogName(catalogAndSchema),
                                            ((AbstractJdbcDatabase) database).getJdbcSchemaName(catalogAndSchema),
                                            table
                                    )
                            );
                        }
                    }
                    return pkInfo;
                }

                private String mssqlSql(CatalogAndSchema catalogAndSchema, String tableName) throws DatabaseException {
                        String sql;
                        sql =
                                "SELECT " +
                                        "DB_NAME() AS [TABLE_CAT], " +
                                        "[s].[name] AS [TABLE_SCHEM], " +
                                        "[t].[name] AS [TABLE_NAME], " +
                                        "[c].[name] AS [COLUMN_NAME], " +
                                        "CASE [ic].[is_descending_key] WHEN 0 THEN N'A' WHEN 1 THEN N'D' END AS [ASC_OR_DESC], " +
                                        "[ic].[key_ordinal] AS [KEY_SEQ], " +
                                        "[kc].[name] AS [PK_NAME] " +
                                        "FROM [sys].[schemas] AS [s] " +
                                        "INNER JOIN [sys].[tables] AS [t] " +
                                        "ON [t].[schema_id] = [s].[schema_id] " +
                                        "INNER JOIN [sys].[key_constraints] AS [kc] " +
                                        "ON [kc].[parent_object_id] = [t].[object_id] " +
                                        "INNER JOIN [sys].[indexes] AS [i] " +
                                        "ON [i].[object_id] = [kc].[parent_object_id] " +
                                        "AND [i].[index_id] = [kc].[unique_index_id] " +
                                        "INNER JOIN [sys].[index_columns] AS [ic] " +
                                        "ON [ic].[object_id] = [i].[object_id] " +
                                        "AND [ic].[index_id] = [i].[index_id] " +
                                        "INNER JOIN [sys].[columns] AS [c] " +
                                        "ON [c].[object_id] = [ic].[object_id] " +
                                        "AND [c].[column_id] = [ic].[column_id] " +
                                        "WHERE [s].[name] = N'" + database.escapeStringForDatabase(catalogAndSchema.getSchemaName()) + "' " + // The schema name was corrected in the customized CatalogAndSchema
                                        (tableName == null ? "" : "AND [t].[name] = N'" + database.escapeStringForDatabase(database.correctObjectName(tableName, Table.class)) + "' ") +
                                        "AND [kc].[type] = 'PK' " +
                                        "AND [ic].[key_ordinal] > 0 " +
                                        "ORDER BY " +
                                        "[ic].[key_ordinal]";
                    return sql;
                            }

                @Override
                public List<CachedRow> bulkFetchQuery() throws SQLException {
                    if (database instanceof OracleDatabase) {
                        CatalogAndSchema catalogAndSchema = new CatalogAndSchema(catalogName, schemaName).customize(database);

                        warnAboutDbaRecycleBin();
                        try {
                            String sql = "SELECT NULL AS table_cat, c.owner AS table_schem, c.table_name, c.column_name, c.position AS key_seq,c.constraint_name AS pk_name FROM " +
                                    "all_cons_columns c, " +
                                    "all_constraints k " +
                                    "LEFT JOIN " + (((OracleDatabase) database).canAccessDbaRecycleBin() ? "dba_recyclebin" : "user_recyclebin") + " d ON d.object_name=k.table_name " +
                                    "WHERE k.constraint_type = 'P' " +
                                    "AND d.object_name IS NULL ";
                            if (getAllCatalogsStringScratchData() == null) {
                                sql += "AND k.owner='" + catalogAndSchema.getCatalogName() + "' ";
                            } else {
                                sql += "AND k.owner IN ('" + catalogAndSchema.getCatalogName() + "', " + getAllCatalogsStringScratchData() + ")";
                            }
                            sql += "AND k.constraint_name = c.constraint_name " +
                                    "AND k.table_name = c.table_name " +
                                    "AND k.owner = c.owner " +
                                    "ORDER BY column_name";
                            return executeAndExtract(sql, database);
                        } catch (DatabaseException e) {
                            throw new SQLException(e);
                        }
                    } else if (database instanceof MSSQLDatabase) {
                        CatalogAndSchema catalogAndSchema = new CatalogAndSchema(catalogName, schemaName).customize(database);
                        try {
                            return executeAndExtract(mssqlSql(catalogAndSchema, null), database);
                        } catch (DatabaseException e) {
                            throw new SQLException(e);
                    }
                    }
                    return null;
                }

                @Override
                boolean shouldBulkSelect(String schemaKey, ResultSetCache resultSetCache) {
                    if ((database instanceof OracleDatabase) || (database instanceof MSSQLDatabase)) {
                        return table == null || getAllCatalogsStringScratchData() != null || super.shouldBulkSelect(schemaKey, resultSetCache);
                    } else {
                        return false;
                    }
                }
            });
        }

        public List<CachedRow> getUniqueConstraints(final String catalogName, final String schemaName, final String tableName) throws SQLException, DatabaseException {
            return getResultSetCache("getUniqueConstraints").get(new ResultSetCache.SingleResultSetExtractor(database) {

                @Override
                boolean shouldBulkSelect(String schemaKey, ResultSetCache resultSetCache) {
                    return tableName == null || getAllCatalogsStringScratchData() != null || super.shouldBulkSelect(schemaKey, resultSetCache);
                }

                @Override
                public boolean bulkContainsSchema(String schemaKey) {
                    return database instanceof OracleDatabase;
                }

                @Override
                public String getSchemaKey(CachedRow row) {
                    return row.getString("CONSTRAINT_SCHEM");
                }

                @Override
                public ResultSetCache.RowData rowKeyParameters(CachedRow row) {
                    return new ResultSetCache.RowData(catalogName, schemaName, database, row.getString("TABLE_NAME"));
                }

                @Override
                public ResultSetCache.RowData wantedKeyParameters() {
                    return new ResultSetCache.RowData(catalogName, schemaName, database, tableName);
                }

                @Override
                public List<CachedRow> fastFetchQuery() throws SQLException, DatabaseException {
                    CatalogAndSchema catalogAndSchema = new CatalogAndSchema(catalogName, schemaName).customize(database);

                    return executeAndExtract(createSql(((AbstractJdbcDatabase) database).getJdbcCatalogName(catalogAndSchema), ((AbstractJdbcDatabase) database).getJdbcSchemaName(catalogAndSchema), tableName), JdbcDatabaseSnapshot.this.getDatabase(), (database instanceof InformixDatabase));
                }

                @Override
                public List<CachedRow> bulkFetchQuery() throws SQLException, DatabaseException {
                    CatalogAndSchema catalogAndSchema = new CatalogAndSchema(catalogName, schemaName).customize(database);

                    return executeAndExtract(createSql(((AbstractJdbcDatabase) database).getJdbcCatalogName(catalogAndSchema), ((AbstractJdbcDatabase) database).getJdbcSchemaName(catalogAndSchema), null), JdbcDatabaseSnapshot.this.getDatabase());
                }

                private String createSql(String catalogName, String schemaName, String tableName) throws SQLException {
                    CatalogAndSchema catalogAndSchema = new CatalogAndSchema(catalogName, schemaName).customize(database);

                    String jdbcCatalogName = database.correctObjectName(((AbstractJdbcDatabase) database).getJdbcCatalogName(catalogAndSchema), Catalog.class);
                    String jdbcSchemaName = database.correctObjectName(((AbstractJdbcDatabase) database).getJdbcSchemaName(catalogAndSchema), Schema.class);

                    Database database = JdbcDatabaseSnapshot.this.getDatabase();
                    String sql;
<<<<<<< HEAD
                    if ((database instanceof MySQLDatabase) || (database instanceof HsqlDatabase) || (database
                        instanceof MariaDBDatabase)) {
=======
                    if( database instanceof Ingres9Database ) {
                        sql = "select CONSTRAINT_NAME, TABLE_NAME from iiconstraints where schema_name ='"
                                + schemaName + "' and constraint_type='U'";
                        if (tableName != null) {
                            sql += " and table_name='" + tableName + "'";
                        }
                    } else if (database instanceof MySQLDatabase || database instanceof HsqlDatabase) {
>>>>>>> d5b32d8f
                        sql = "select CONSTRAINT_NAME, TABLE_NAME "
                                + "from " + database.getSystemSchema() + ".table_constraints "
                                + "where constraint_schema='" + jdbcCatalogName + "' "
                                + "and constraint_type='UNIQUE'";
                        if (tableName != null) {
                            sql += " and table_name='" + tableName + "'";
                        }
                    } else if (database instanceof PostgresDatabase) {
                        sql = "select CONSTRAINT_NAME, TABLE_NAME "
                                + "from " + database.getSystemSchema() + ".table_constraints "
                                + "where constraint_catalog='" + jdbcCatalogName + "' "
                                + "and constraint_schema='" + jdbcSchemaName + "' "
                                + "and constraint_type='UNIQUE'";
                        if (tableName != null) {
                            sql += " and table_name='" + tableName + "'";
                        }
                    } else if (database instanceof MSSQLDatabase) {
                        sql =
                                "SELECT " +
                                        "[TC].[CONSTRAINT_NAME], " +
                                        "[TC].[TABLE_NAME], " +
                                        "[TC].[CONSTRAINT_CATALOG] AS INDEX_CATALOG, " +
                                        "[TC].[CONSTRAINT_SCHEMA] AS INDEX_SCHEMA, " +
                                        "[IDX].[TYPE_DESC], " +
                                        "[IDX].[name] AS INDEX_NAME " +
                                        "FROM [INFORMATION_SCHEMA].[TABLE_CONSTRAINTS] AS [TC] " +
                                        "JOIN sys.indexes AS IDX ON IDX.name=[TC].[CONSTRAINT_NAME] AND object_schema_name(object_id)=[TC].[CONSTRAINT_SCHEMA] " +
                                        "WHERE [TC].[CONSTRAINT_TYPE] = 'UNIQUE' " +
                                        "AND [TC].[CONSTRAINT_CATALOG] = N'" + database.escapeStringForDatabase(jdbcCatalogName) + "' " +
                                        "AND [TC].[CONSTRAINT_SCHEMA] = N'" + database.escapeStringForDatabase(jdbcSchemaName) + "'";
                        if (tableName != null) {
                            sql += " AND [TC].[TABLE_NAME] = N'" + database.escapeStringForDatabase(database.correctObjectName(tableName, Table.class)) + "'";
                        }
                    } else if (database instanceof OracleDatabase) {
                        warnAboutDbaRecycleBin();

                        sql = "select uc.owner AS CONSTRAINT_SCHEM, uc.constraint_name, uc.table_name,uc.status,uc.deferrable,uc.deferred,ui.tablespace_name, ui.index_name, ui.owner as INDEX_CATALOG " +
                                "from all_constraints uc " +
                                "join all_indexes ui on uc.index_name = ui.index_name and uc.owner=ui.table_owner and uc.table_name=ui.table_name " +
                                "LEFT OUTER JOIN " + (((OracleDatabase) database).canAccessDbaRecycleBin() ? "dba_recyclebin" : "user_recyclebin") + " d ON d.object_name=ui.table_name " +
                                "where uc.constraint_type='U' ";
                        if (tableName != null || getAllCatalogsStringScratchData() == null) {
                            sql += "and uc.owner = '" + jdbcSchemaName + "'";
                        } else {
                            sql += "and uc.owner IN ('" + jdbcSchemaName + "', " + getAllCatalogsStringScratchData() + ")";
                        }
                        sql += "AND d.object_name IS NULL ";

                        if (tableName != null) {
                            sql += " and uc.table_name = '" + tableName + "'";
                        }
                    } else if (database instanceof DB2Database) {
                        // if we are on DB2 AS400 iSeries
                        if (database.getDatabaseProductName().startsWith("DB2 UDB for AS/400")) {
                            sql = "select constraint_name as constraint_name, table_name as table_name from QSYS2.TABLE_CONSTRAINTS where table_schema='" + jdbcSchemaName + "' and constraint_type='UNIQUE'";
                            if (tableName != null) {
                                sql += " and table_name = '" + tableName + "'";
                            }
                            // DB2 z/OS
                        }
                        // here we are on DB2 UDB
                        else {
                            sql = "select distinct k.constname as constraint_name, t.tabname as TABLE_NAME from syscat.keycoluse k, syscat.tabconst t "
                                    + "where k.constname = t.constname "
                                    + "and t.tabschema = '" + jdbcSchemaName + "' "
                                    + "and t.type='U'";
                            if (tableName != null) {
                                sql += " and t.tabname = '" + tableName + "'";
                            }
                        }
                    } else if (database instanceof Db2zDatabase) {
                        sql = "select distinct k.constname as constraint_name, t.tbname as TABLE_NAME from SYSIBM.SYSKEYCOLUSE k, SYSIBM.SYSTABCONST t "
                                + "where k.constname = t.constname "
                                + "and k.TBCREATOR = t.TBCREATOR "
                                + "and t.TBCREATOR = '" + jdbcSchemaName + "' ";
                        if (tableName != null) {
                            sql += " and t.tbname = '" + tableName + "'";
                        }
                    } else if (database instanceof FirebirdDatabase) {
                        sql = "SELECT TRIM(RDB$INDICES.RDB$INDEX_NAME) AS CONSTRAINT_NAME, " +
                                "TRIM(RDB$INDICES.RDB$RELATION_NAME) AS TABLE_NAME " +
                                "FROM RDB$INDICES "
                                + "LEFT JOIN RDB$RELATION_CONSTRAINTS "
                                + "ON RDB$RELATION_CONSTRAINTS.RDB$INDEX_NAME = RDB$INDICES.RDB$INDEX_NAME "
                                + "WHERE RDB$INDICES.RDB$UNIQUE_FLAG IS NOT NULL "
                                + "AND ("
                                + "RDB$RELATION_CONSTRAINTS.RDB$CONSTRAINT_TYPE IS NULL "
                                + "OR TRIM(RDB$RELATION_CONSTRAINTS.RDB$CONSTRAINT_TYPE)='UNIQUE') "
                                + "AND NOT(RDB$INDICES.RDB$INDEX_NAME LIKE 'RDB$%')";
                        if (tableName != null) {
                            sql += " AND TRIM(RDB$INDICES.RDB$RELATION_NAME)='" + tableName + "'";
                        }
                    } else if (database instanceof DerbyDatabase) {
                        sql = "select c.constraintname as CONSTRAINT_NAME, tablename AS TABLE_NAME "
                                + "from sys.systables t, sys.sysconstraints c, sys.sysschemas s "
                                + "where s.schemaname='" + jdbcCatalogName + "' "
                                + "and t.tableid = c.tableid "
                                + "and t.schemaid=s.schemaid "
                                + "and c.type = 'U'";
                        if (tableName != null) {
                            sql += " AND t.tablename = '" + tableName + "'";
                        }
                    } else if (database instanceof InformixDatabase) {
                        sql = "select unique sysindexes.idxname as CONSTRAINT_NAME, sysindexes.idxtype, systables.tabname as TABLE_NAME "
                                + "from sysindexes, systables "
                                + "left outer join sysconstraints on sysconstraints.tabid = systables.tabid and sysconstraints.constrtype = 'P' "
                                + "where sysindexes.tabid = systables.tabid and sysindexes.idxtype = 'U' "
                                + "and sysconstraints.idxname != sysindexes.idxname "
                                + "and sysconstraints.tabid = sysindexes.tabid";
                        if (tableName != null) {
                            sql += " and systables.tabname = '" + database.correctObjectName(tableName, Table.class) + "'";
                        }
                    } else if (database instanceof SybaseDatabase) {
                        Scope.getCurrentScope().getLog(getClass()).warning(LogType.LOG, "Finding unique constraints not currently supported for Sybase");
                        return null; //TODO: find sybase sql
                    } else if (database instanceof SybaseASADatabase) {
                        sql = "select sysconstraint.constraint_name, sysconstraint.constraint_type, systable.table_name " +
                                "from sysconstraint, systable " +
                                "where sysconstraint.table_object_id = systable.object_id " +
                                "and sysconstraint.constraint_type = 'U'";
                        if (tableName != null) {
                            sql += " and systable.table_name = '" + tableName + "'";
                        }
                    } else {
                        sql = "select CONSTRAINT_NAME, CONSTRAINT_TYPE, TABLE_NAME "
                                + "from " + database.getSystemSchema() + ".constraints "
                                + "where constraint_schema='" + jdbcSchemaName + "' "
                                + "and constraint_catalog='" + jdbcCatalogName + "' "
                                + "and constraint_type='UNIQUE'";
                        if (tableName != null) {
                            sql += " and table_name='" + tableName + "'";
                        }

                    }

                    return sql;
                }
            });
        }
    }

    private String getAllCatalogsStringScratchData() {
        return (String) JdbcDatabaseSnapshot.this.getScratchData(ALL_CATALOGS_STRING_SCRATCH_KEY);
    }

}<|MERGE_RESOLUTION|>--- conflicted
+++ resolved
@@ -1241,18 +1241,14 @@
 
                     Database database = JdbcDatabaseSnapshot.this.getDatabase();
                     String sql;
-<<<<<<< HEAD
-                    if ((database instanceof MySQLDatabase) || (database instanceof HsqlDatabase) || (database
-                        instanceof MariaDBDatabase)) {
-=======
                     if( database instanceof Ingres9Database ) {
                         sql = "select CONSTRAINT_NAME, TABLE_NAME from iiconstraints where schema_name ='"
                                 + schemaName + "' and constraint_type='U'";
                         if (tableName != null) {
                             sql += " and table_name='" + tableName + "'";
                         }
-                    } else if (database instanceof MySQLDatabase || database instanceof HsqlDatabase) {
->>>>>>> d5b32d8f
+                    } else if ((database instanceof MySQLDatabase) || (database instanceof HsqlDatabase) || (database
+                        instanceof MariaDBDatabase)) {
                         sql = "select CONSTRAINT_NAME, TABLE_NAME "
                                 + "from " + database.getSystemSchema() + ".table_constraints "
                                 + "where constraint_schema='" + jdbcCatalogName + "' "
