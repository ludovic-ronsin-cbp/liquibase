package liquibase.sqlgenerator.core;

import liquibase.database.Database;
import liquibase.database.core.H2Database;
import liquibase.database.core.HsqlDatabase;
import liquibase.datatype.DataTypeFactory;
import liquibase.sql.Sql;
import liquibase.sql.UnparsedSql;
import liquibase.sqlgenerator.SqlGeneratorChain;
import liquibase.statement.core.AddAutoIncrementStatement;

public class AddAutoIncrementGeneratorHsqlH2 extends AddAutoIncrementGenerator {

    @Override
    public int getPriority() {
        return PRIORITY_DATABASE;
    }

    @Override
    public boolean supports(AddAutoIncrementStatement statement, Database database) {
        return (database instanceof HsqlDatabase) || (database instanceof H2Database);
    }

    @Override
    public Sql[] generateSql(
            AddAutoIncrementStatement statement,
            Database database,
            SqlGeneratorChain sqlGeneratorChain) {
        return new Sql[]{
            new UnparsedSql(
                "ALTER TABLE "
                    + database.escapeTableName(statement.getCatalogName(), statement.getSchemaName(), statement.getTableName())
                    + " ALTER COLUMN "
                    + database.escapeColumnName(
                        statement.getCatalogName(),
<<<<<<< HEAD
                        statement.getSchemaName(),
                        statement.getTableName(),
                        statement.getColumnName())
                    + " "
                    + DataTypeFactory.getInstance().fromDescription(statement.getColumnDataType(), database)
                    + " "
                    + database.getAutoIncrementClause(
                        statement.getStartWith(), statement.getIncrementBy()),
=======
            			statement.getSchemaName(),
            			statement.getTableName(),
            			statement.getColumnName())
            		+ " "
            		+ DataTypeFactory.getInstance().fromDescription(statement.getColumnDataType(), database)
            		+ " "
            		+ database.getAutoIncrementClause(
            			statement.getStartWith(), statement.getIncrementBy(), statement.getGenerationType(), statement.getDefaultOnNull()),
>>>>>>> ae5bc9b7
                getAffectedColumn(statement))
        };
    }
}<|MERGE_RESOLUTION|>--- conflicted
+++ resolved
@@ -33,7 +33,6 @@
                     + " ALTER COLUMN "
                     + database.escapeColumnName(
                         statement.getCatalogName(),
-<<<<<<< HEAD
                         statement.getSchemaName(),
                         statement.getTableName(),
                         statement.getColumnName())
@@ -41,17 +40,7 @@
                     + DataTypeFactory.getInstance().fromDescription(statement.getColumnDataType(), database)
                     + " "
                     + database.getAutoIncrementClause(
-                        statement.getStartWith(), statement.getIncrementBy()),
-=======
-            			statement.getSchemaName(),
-            			statement.getTableName(),
-            			statement.getColumnName())
-            		+ " "
-            		+ DataTypeFactory.getInstance().fromDescription(statement.getColumnDataType(), database)
-            		+ " "
-            		+ database.getAutoIncrementClause(
-            			statement.getStartWith(), statement.getIncrementBy(), statement.getGenerationType(), statement.getDefaultOnNull()),
->>>>>>> ae5bc9b7
+                        statement.getStartWith(), statement.getIncrementBy(), statement.getGenerationType(), statement.getDefaultOnNull()),
                 getAffectedColumn(statement))
         };
     }
