--- conflicted
+++ resolved
@@ -55,7 +55,7 @@
 
         return getRelation().getSchema();
     }
-    
+
     /**
      * @deprecated Use {@link #getRelation()}
      */
@@ -75,11 +75,11 @@
 	public UniqueConstraint setTable(Table table) {
 		return setRelation(table);
     }
-    
+
     public Relation getRelation() {
     	return getAttribute("table", Relation.class);
     }
-    
+
     public UniqueConstraint setRelation(Relation relation) {
     	this.setAttribute("table", relation);
         return this;
@@ -208,12 +208,7 @@
 			} else if (null == that.getRelation()) {
 				result = false;
 			} else {
-<<<<<<< HEAD
-				result = this.getRelation().getName().equals(
-						that.getRelation().getName());
-=======
-				result = this.getTable().equals(that.getTable());
->>>>>>> 668c59ae
+				result = this.getRelation().equals(that.getRelation());
 			}
 		}
 
@@ -225,13 +220,6 @@
     public int compareTo(Object other) {
         UniqueConstraint o = (UniqueConstraint) other;
 		// Need check for nulls here due to NullPointerException using Postgres
-<<<<<<< HEAD
-		String thisTableName;
-		String thatTableName;
-        thisTableName = (null == this.getRelation()) ? "" : this.getRelation().getName();
-        thatTableName = (null == o.getRelation()) ? "" : o.getRelation().getName();
-		int returnValue = thisTableName.compareTo(thatTableName);
-=======
 		int returnValue = 0;
 		if (getTable() != null && o.getTable() != null) {
 			returnValue = getTable().compareTo(o.getTable());
@@ -240,7 +228,6 @@
 		} else if (o.getTable() != null) {
 			return -1;
 		}
->>>>>>> 668c59ae
 		if (returnValue == 0) {
 			returnValue = this.getName().compareTo(o.getName());
 		}
