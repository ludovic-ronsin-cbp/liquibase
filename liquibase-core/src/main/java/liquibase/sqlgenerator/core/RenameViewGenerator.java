package liquibase.sqlgenerator.core;

import liquibase.database.Database;
import liquibase.database.core.*;
import liquibase.exception.ValidationErrors;
import liquibase.sql.Sql;
import liquibase.sql.UnparsedSql;
import liquibase.sqlgenerator.SqlGeneratorChain;
import liquibase.statement.core.RenameViewStatement;
import liquibase.structure.core.Relation;
import liquibase.structure.core.View;

public class RenameViewGenerator extends AbstractSqlGenerator<RenameViewStatement> {

    @Override
    public boolean supports(RenameViewStatement statement, Database database) {
<<<<<<< HEAD
        return !((database instanceof DerbyDatabase) || (database instanceof HsqlDatabase) || (database instanceof
            H2Database) || (database instanceof DB2Database) || (database instanceof FirebirdDatabase) || (database
            instanceof InformixDatabase) || (database instanceof SybaseASADatabase));
=======
        return !(database instanceof DerbyDatabase
                || database instanceof HsqlDatabase
                || database instanceof H2Database
                || database instanceof AbstractDb2Database
                || database instanceof FirebirdDatabase
                || database instanceof InformixDatabase
                || database instanceof SybaseASADatabase);
>>>>>>> fd1c7e1f
    }

    @Override
    public ValidationErrors validate(RenameViewStatement renameViewStatement, Database database, SqlGeneratorChain sqlGeneratorChain) {
        ValidationErrors validationErrors = new ValidationErrors();
        validationErrors.checkRequiredField("oldViewName", renameViewStatement.getOldViewName());
        validationErrors.checkRequiredField("newViewName", renameViewStatement.getNewViewName());

        validationErrors.checkDisallowedField("schemaName", renameViewStatement.getSchemaName(), database, OracleDatabase.class);

        return validationErrors;
    }

    @Override
    public Sql[] generateSql(RenameViewStatement statement, Database database, SqlGeneratorChain sqlGeneratorChain) {
        String sql;

        if (database instanceof MSSQLDatabase) {
            sql = "exec sp_rename '" + database.escapeViewName(statement.getCatalogName(), statement.getSchemaName(), statement.getOldViewName()) + "', '" + statement.getNewViewName() + '\'';
        } else if (database instanceof MySQLDatabase) {
            sql = "RENAME TABLE " + database.escapeViewName(statement.getCatalogName(), statement.getSchemaName(), statement.getOldViewName()) + " TO " + database.escapeViewName(statement.getCatalogName(), statement.getSchemaName(), statement.getNewViewName());
        } else if (database instanceof PostgresDatabase) {
            sql = "ALTER TABLE " + database.escapeViewName(statement.getCatalogName(), statement.getSchemaName(), statement.getOldViewName()) + " RENAME TO " + database.escapeObjectName(statement.getNewViewName(), View.class);
        } else if (database instanceof OracleDatabase) {
            sql = "RENAME " + database.escapeObjectName(statement.getOldViewName(), View.class) + " TO " + database.escapeObjectName(statement.getNewViewName(), View.class);
        } else {
            sql = "RENAME " + database.escapeViewName(statement.getCatalogName(), statement.getSchemaName(), statement.getOldViewName()) + " TO " + database.escapeObjectName(statement.getNewViewName(), View.class);
        }

        return new Sql[]{
                new UnparsedSql(sql,
                        getAffectedOldView(statement),
                        getAffectedNewView(statement)
                )
        };
    }

    protected Relation getAffectedNewView(RenameViewStatement statement) {
        return new View().setName(statement.getNewViewName()).setSchema(statement.getCatalogName(), statement.getSchemaName());
    }

    protected Relation getAffectedOldView(RenameViewStatement statement) {
        return new View().setName(statement.getOldViewName()).setSchema(statement.getCatalogName(), statement.getSchemaName());
    }
}<|MERGE_RESOLUTION|>--- conflicted
+++ resolved
@@ -14,19 +14,9 @@
 
     @Override
     public boolean supports(RenameViewStatement statement, Database database) {
-<<<<<<< HEAD
         return !((database instanceof DerbyDatabase) || (database instanceof HsqlDatabase) || (database instanceof
-            H2Database) || (database instanceof DB2Database) || (database instanceof FirebirdDatabase) || (database
+            H2Database) || (database instanceof AbstractDb2Database) || (database instanceof FirebirdDatabase) || (database
             instanceof InformixDatabase) || (database instanceof SybaseASADatabase));
-=======
-        return !(database instanceof DerbyDatabase
-                || database instanceof HsqlDatabase
-                || database instanceof H2Database
-                || database instanceof AbstractDb2Database
-                || database instanceof FirebirdDatabase
-                || database instanceof InformixDatabase
-                || database instanceof SybaseASADatabase);
->>>>>>> fd1c7e1f
     }
 
     @Override
