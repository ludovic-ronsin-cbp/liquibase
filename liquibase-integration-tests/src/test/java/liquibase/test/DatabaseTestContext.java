--- conflicted
+++ resolved
@@ -1,15 +1,8 @@
 package liquibase.test;
 
-<<<<<<< HEAD
-import liquibase.database.Database;
-import liquibase.database.DatabaseConnection;
-import liquibase.database.DatabaseFactory;
-import liquibase.database.core.DB2Database;
-=======
 import liquibase.database.*;
 import liquibase.database.core.AbstractDb2Database;
 import liquibase.database.example.ExampleCustomDatabase;
->>>>>>> fd1c7e1f
 import liquibase.database.core.SQLiteDatabase;
 import liquibase.database.example.ExampleCustomDatabase;
 import liquibase.database.jvm.JdbcConnection;
@@ -166,13 +159,8 @@
             try {
                 databaseConnection.rollback();
             } catch (DatabaseException e) {
-<<<<<<< HEAD
-                if (database instanceof DB2Database) {
-                    // expected, there is a problem with it
-=======
                 if (database instanceof AbstractDb2Database) {
 //                    expected, there is a problem with it
->>>>>>> fd1c7e1f
                 } else {
                     throw e;
                 }
