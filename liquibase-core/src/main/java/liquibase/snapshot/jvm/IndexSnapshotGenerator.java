package liquibase.snapshot.jvm;

import liquibase.database.AbstractJdbcDatabase;
import liquibase.database.Database;
import liquibase.diff.compare.DatabaseObjectComparatorFactory;
import liquibase.exception.DatabaseException;
import liquibase.snapshot.*;
import liquibase.structure.DatabaseObject;
import liquibase.structure.core.*;
import liquibase.util.StringUtils;

import java.sql.DatabaseMetaData;
import java.util.*;

public class IndexSnapshotGenerator extends JdbcSnapshotGenerator {
    public IndexSnapshotGenerator() {
        super(Index.class, new Class[]{Table.class, ForeignKey.class, UniqueConstraint.class});
    }


//    public Boolean has(DatabaseObject example, DatabaseSnapshot snapshot, SnapshotGeneratorChain chain) throws DatabaseException {
//        Database database = snapshot.getDatabase();
//        if (!(example instanceof Index)) {
//            return chain.has(example, snapshot);
//        }
//        String tableName = ((Index) example).getTable().getName();
//        Schema schema = example.getSchema();
//
//        String indexName = example.getName();
//        String columnNames = ((Index) example).getColumnNames();
//
//        try {
//            if (tableName == null) {
//                Index newExample = new Index();
//                newExample.setName(indexName);
//                if (columnNames != null) {
//                    for (String column : columnNames.split("\\s*,\\s*")) {
//                        newExample.getColumns().add(column);
//                    }
//                }
//
//                ResultSet rs = getMetaData(database).getTables(database.getJdbcCatalogName(schema), database.getJdbcSchemaName(schema), null, new String[]{"TABLE"});
//                try {
//                    while (rs.next()) {
//                        String foundTable = rs.getString("TABLE_NAME");
//                        newExample.setTable((Table) new Table().setName(foundTable).setSchema(schema));
//                        if (has(newExample, snapshot, chain)) {
//                            return true;
//                        }
//                    }
//                    return false;
//                } finally {
//                    rs.close();
//                }
//            }
//
//            Index index = new Index();
//            index.setTable((Table) new Table().setName(tableName).setSchema(schema));
//            index.setName(indexName);
//            if (columnNames != null) {
//                for (String column : columnNames.split("\\s*,\\s*")) {
//                    index.getColumns().add(column);
//                }
//            }
//
//            if (columnNames != null) {
//                Map<String, TreeMap<Short, String>> columnsByIndexName = new HashMap<String, TreeMap<Short, String>>();
//                ResultSet rs = getMetaData(database).getIndexInfo(database.getJdbcCatalogName(schema), database.getJdbcSchemaName(schema), database.correctObjectName(tableName, Table.class), false, true);
//                try {
//                    while (rs.next()) {
//                        String foundIndexName = rs.getString("INDEX_NAME");
//                        if (indexName != null && indexName.equalsIgnoreCase(foundIndexName)) { //ok to use equalsIgnoreCase because we will check case later
//                            continue;
//                        }
//                        short ordinalPosition = rs.getShort("ORDINAL_POSITION");
//
//                        if (!columnsByIndexName.containsKey(foundIndexName)) {
//                            columnsByIndexName.put(foundIndexName, new TreeMap<Short, String>());
//                        }
//                        String columnName = rs.getString("COLUMN_NAME");
//                        Map<Short, String> columns = columnsByIndexName.get(foundIndexName);
//                        columns.put(ordinalPosition, columnName);
//                    }
//
//                    for (Map.Entry<String, TreeMap<Short, String>> foundIndexData : columnsByIndexName.entrySet()) {
//                        Index foundIndex = new Index()
//                                .setName(foundIndexData.getKey())
//                                .setTable(((Table) new Table().setName(tableName).setSchema(schema)));
//                        foundIndex.getColumns().addAll(foundIndexData.getValue().values());
//
//                        if (foundIndex.equals(index, database)) {
//                            return true;
//                        }
//                        return false;
//                    }
//                    return false;
//                } finally {
//                    rs.close();
//                }
//            } else if (indexName != null) {
//                ResultSet rs = getMetaData(database).getIndexInfo(database.getJdbcCatalogName(schema), database.getJdbcSchemaName(schema), database.correctObjectName(tableName, Table.class), false, true);
//                try {
//                    while (rs.next()) {
//                        Index foundIndex = new Index()
//                                .setName(rs.getString("INDEX_NAME"))
//                                .setTable(((Table) new Table().setName(tableName).setSchema(schema)));
//                        if (foundIndex.getName() == null) {
//                            continue;
//                        }
//                        if (foundIndex.equals(index, database)) {
//                            return true;
//                        }
//                    }
//                    return false;
//                } finally {
//                    try {
//                        rs.close();
//                    } catch (SQLException ignore) {
//                    }
//                }
//            } else {
//                throw new UnexpectedLiquibaseException("Either indexName or columnNames must be set");
//            }
//        } catch (SQLException e) {
//            throw new DatabaseException(e);
//        }
//
//    }


    @Override
    protected void addTo(DatabaseObject foundObject, DatabaseSnapshot snapshot) throws DatabaseException, InvalidExampleException {
        if (!snapshot.getSnapshotControl().shouldInclude(Index.class)) {
            return;
        }

        if (foundObject instanceof Table) {
            Table table = (Table) foundObject;
            Database database = snapshot.getDatabase();
            Schema schema;
            schema = table.getSchema();


            List<CachedRow> rs = null;
            JdbcDatabaseSnapshot.CachingDatabaseMetaData databaseMetaData = null;
            try {
                databaseMetaData = ((JdbcDatabaseSnapshot) snapshot).getMetaData();

                rs = databaseMetaData.getIndexInfo(((AbstractJdbcDatabase) database).getJdbcCatalogName(schema), ((AbstractJdbcDatabase) database).getJdbcSchemaName(schema), table.getName(), null);
                Map<String, Index> foundIndexes = new HashMap<String, Index>();
                for (CachedRow row : rs) {
                    String indexName = row.getString("INDEX_NAME");
                    if (indexName == null) {
                        continue;
                    }

                     Index index = foundIndexes.get(indexName);
                    if (index == null) {
                        index = new Index();
                        index.setName(indexName);
                        index.setTable(table);

                        short type = row.getShort("TYPE");
                        if (type == DatabaseMetaData.tableIndexClustered) {
                            index.setClustered(true);
//todo: action refactoring                        } else if (database instanceof MSSQLDatabase) {
//                            index.setClustered(false);
                        }

                        foundIndexes.put(indexName, index);
                    }
                    index.addColumn(new Column(row.getString("COLUMN_NAME")).setRelation(index.getTable()));
                }

                for (Index exampleIndex : foundIndexes.values()) {
                    table.getIndexes().add(exampleIndex);
                }

            } catch (Exception e) {
                throw new DatabaseException(e);
            }
        }
//        if (foundObject instanceof PrimaryKey) {
//            ((PrimaryKey) foundObject).setBackingIndex(new Index().setTable(((PrimaryKey) foundObject).getTable()).setName(foundObject.getName()));
//        }
<<<<<<< HEAD
        if (foundObject instanceof UniqueConstraint) { //todo action refactor && !(snapshot.getDatabase() instanceof DB2Database)&& !(snapshot.getDatabase() instanceof DerbyDatabase)) {
            Index exampleIndex = new Index().setTable(((UniqueConstraint) foundObject).getTable()).setName(foundObject.getName());
=======
        if (foundObject instanceof UniqueConstraint && ((UniqueConstraint) foundObject).getBackingIndex() == null && !(snapshot.getDatabase() instanceof DB2Database)&& !(snapshot.getDatabase() instanceof DerbyDatabase)) {
            Index exampleIndex = new Index().setTable(((UniqueConstraint) foundObject).getTable());
>>>>>>> b25a47a0
            exampleIndex.getColumns().addAll(((UniqueConstraint) foundObject).getColumns());
            ((UniqueConstraint) foundObject).setBackingIndex(exampleIndex);
        }
    }

    @Override
    protected DatabaseObject snapshotObject(DatabaseObject example, DatabaseSnapshot snapshot) throws DatabaseException, InvalidExampleException {
        Database database = snapshot.getDatabase();
        Table exampleTable = ((Index) example).getTable();

        String tableName = null;
        Schema schema = null;
        if (exampleTable != null) {
            tableName = exampleTable.getName();
            schema = exampleTable.getSchema();
        }

        if (schema == null) {
            schema = new Schema(database.getDefaultCatalogName(), database.getDefaultSchemaName());
        }


        for (int i=0; i<((Index) example).getColumns().size(); i++) {
            ((Index) example).getColumns().set(i, ((Index) example).getColumns().get(i));
        }

        String exampleName = example.getName();
        if (exampleName != null) {
            exampleName = database.correctObjectName(exampleName, Index.class);
        }

        Map<String, Index> foundIndexes = new HashMap<String, Index>();
        JdbcDatabaseSnapshot.CachingDatabaseMetaData databaseMetaData = null;
        List<CachedRow> rs = null;
        try {
            databaseMetaData = ((JdbcDatabaseSnapshot) snapshot).getMetaData();

            rs = databaseMetaData.getIndexInfo(((AbstractJdbcDatabase) database).getJdbcCatalogName(schema), ((AbstractJdbcDatabase) database).getJdbcSchemaName(schema), tableName, exampleName);

            for (CachedRow row : rs) {
                String rawIndexName = row.getString("INDEX_NAME");
                String indexName = cleanNameFromDatabase(rawIndexName, database);
                String correctedIndexName = database.correctObjectName(indexName, Index.class);

                if (indexName == null) {
                    continue;
                }
                if (exampleName != null && !exampleName.equals(correctedIndexName)) {
                    continue;
                }
                /*
                * TODO Informix generates indexnames with a leading blank if no name given.
                * An identifier with a leading blank is not allowed.
                * So here is it replaced.
                */
//todo: action refactoring                if (database instanceof InformixDatabase && indexName.startsWith(" ")) {
//                    //indexName = "_generated_index_" + indexName.substring(1);
//                    continue; // suppress creation of generated_index records
//                }
                short type = row.getShort("TYPE");
                //                String tableName = rs.getString("TABLE_NAME");
                Boolean nonUnique = row.getBoolean("NON_UNIQUE");
                if (nonUnique == null) {
                    nonUnique = true;
                }
                String columnName = cleanNameFromDatabase(row.getString("COLUMN_NAME"), database);
                short position = row.getShort("ORDINAL_POSITION");
                /*
                * TODO maybe bug in jdbc driver? Need to investigate.
                * If this "if" is commented out ArrayOutOfBoundsException is thrown
                * because it tries to access an element -1 of a List (position-1)
                */
//todo: action refactoring                if (database instanceof InformixDatabase
//                        && type != DatabaseMetaData.tableIndexStatistic
//                        && position == 0) {
//                    System.out.println(this.getClass().getName() + ": corrected position to " + ++position);
//                }
                String definition = StringUtils.trimToNull(row.getString("FILTER_CONDITION"));
                if (definition != null) {
//todo: action refactoring                    if (!(database instanceof OracleDatabase)) { //TODO: this replaceAll code has been there for a long time but we don't know why. Investigate when it is ever needed and modify it to be smarter
                        definition = definition.replaceAll("\"", "");
//                    }
                }

                if (type == DatabaseMetaData.tableIndexStatistic) {
                    continue;
                }
                //                if (type == DatabaseMetaData.tableIndexOther) {
                //                    continue;
                //                }

                if (columnName == null && definition == null) {
                    //nothing to index, not sure why these come through sometimes
                    continue;
                }
                Index returnIndex = foundIndexes.get(correctedIndexName);
                if (returnIndex == null) {
                    returnIndex = new Index();
                    returnIndex.setTable((Table) new Table().setName(row.getString("TABLE_NAME")).setSchema(schema));
                    returnIndex.setName(indexName);
                    returnIndex.setUnique(!nonUnique);

                    if (type == DatabaseMetaData.tableIndexClustered) {
                        returnIndex.setClustered(true);
//todo: action refactoring                    } else if (database instanceof MSSQLDatabase) {
//                        returnIndex.setClustered(false);
                    }

                    foundIndexes.put(correctedIndexName, returnIndex);
                }

                for (int i = returnIndex.getColumns().size(); i < position; i++) {
                    returnIndex.getColumns().add(null);
                }
                if (definition == null) {
                    returnIndex.getColumns().set(position - 1, new Column(columnName).setComputed(false).setRelation(returnIndex.getTable()));
                } else {
                    returnIndex.getColumns().set(position - 1, new Column().setRelation(returnIndex.getTable()).setName(definition, true));
                }
            }
        } catch (Exception e) {
            throw new DatabaseException(e);
        }

        if (exampleName != null) {
            Index index = null;

            // If we are informix then must alter the lookup if we get here
            // Wont get here now though due to the continue for generated indexes above
//todo: action refactoring            if(database instanceof InformixDatabase) {
//              index = foundIndexes.get("_generated_index_" + exampleName.substring(1));
//            } else {
              index = foundIndexes.get(exampleName);
//            }
            
            return index;
        } else {
            for (Index index : foundIndexes.values()) {
                if (DatabaseObjectComparatorFactory.getInstance().isSameObject(index.getTable(), exampleTable, database)) {
                    if (database.isCaseSensitive()) {
                        if (index.getColumnNames().equals(((Index) example).getColumnNames())) {
                            return index;
                        }
                    } else {
                        if (index.getColumnNames().equalsIgnoreCase(((Index) example).getColumnNames())) {
                            return index;
                        }
                    }
                }
            }
            return null;
        }

        //todo?
//        Set<Index> indexesToRemove = new HashSet<Index>();

        /*
   * marks indexes as "associated with" instead of "remove it"
   * Index should have associations with:
   * foreignKey, primaryKey or uniqueConstraint
   * */
//        for (Index index : snapshot.getDatabaseObjects(schema, Index.class)) {
//            for (PrimaryKey pk : snapshot.getDatabaseObjects(schema, PrimaryKey.class)) {
//                if (index.getTable().equals(pk.getTable().getName(), database) && columnNamesAreEqual(index.getColumnNames(), pk.getColumnNames(), database)) {
//                    index.addAssociatedWith(Index.MARK_PRIMARY_KEY);
//                }
//            }
//            for (ForeignKey fk : snapshot.getDatabaseObjects(schema, ForeignKey.class)) {
//                if (index.getTable().equals(fk.getForeignKeyTable().getName(), database) && columnNamesAreEqual(index.getColumnNames(), fk.getForeignKeyColumns(), database)) {
//                    index.addAssociatedWith(Index.MARK_FOREIGN_KEY);
//                }
//            }
//            for (UniqueConstraint uc : snapshot.getDatabaseObjects(schema, UniqueConstraint.class)) {
//                if (index.getTable().equals(uc.getTable()) && columnNamesAreEqual(index.getColumnNames(), uc.getColumnNames(), database)) {
//                    index.addAssociatedWith(Index.MARK_UNIQUE_CONSTRAINT);
//                }
//            }
//
//        }
//        snapshot.removeDatabaseObjects(schema, indexesToRemove.toArray(new Index[indexesToRemove.size()]));
    }

    //METHOD FROM SQLIteDatabaseSnapshotGenerator
    //    protected void readIndexes(DatabaseSnapshot snapshot, String schema, DatabaseMetaData databaseMetaData) throws DatabaseException, SQLException {
//        Database database = snapshot.getDatabase();
//        updateListeners("Reading indexes for " + database.toString() + " ...");
//
//        for (Table table : snapshot.getTables()) {
//            ResultSet rs = null;
//            Statement statement = null;
//            Map<String, Index> indexMap;
//            try {
//                indexMap = new HashMap<String, Index>();
//
//                // for the odbc driver at http://www.ch-werner.de/sqliteodbc/
//                // databaseMetaData.getIndexInfo is not implemented
//                statement = ((JdbcConnection) database.getConnection()).getUnderlyingConnection().createStatement();
//                String sql = "PRAGMA index_list(" + table.getName() + ");";
//                try {
//                    rs = statement.executeQuery(sql);
//                } catch (SQLException e) {
//                    if (!e.getMessage().equals("query does not return ResultSet")) {
//                        System.err.println(e);
////            			throw e;
//                    }
//                }
//                while ((rs != null) && rs.next()) {
//                    String index_name = rs.getString("name");
//                    boolean index_unique = rs.getBoolean("unique");
//                    sql = "PRAGMA index_info(" + index_name + ");";
//                    Statement statement_2 = null;
//                    ResultSet rs_2 = null;
//                    try {
//                        statement_2 = ((JdbcConnection) database.getConnection()).getUnderlyingConnection().createStatement();
//                        rs_2 = statement_2.executeQuery(sql);
//                        while ((rs_2 != null) && rs_2.next()) {
//                            int index_column_seqno = rs_2.getInt("seqno");
////                		int index_column_cid = rs.getInt("cid");
//                            String index_column_name = rs_2.getString("name");
//                            if (index_unique) {
//                                Column column = snapshot.getColumn(table.getName(), index_column_name);
//                                column.setUnique(true);
//                            } else {
//                                Index indexInformation;
//                                if (indexMap.containsKey(index_name)) {
//                                    indexInformation = indexMap.get(index_name);
//                                } else {
//                                    indexInformation = new Index();
//                                    indexInformation.setTable(table);
//                                    indexInformation.setName(index_name);
//                                    indexInformation.setFilterCondition("");
//                                    indexMap.put(index_name, indexInformation);
//                                }
//                                indexInformation.getColumns().add(index_column_seqno, index_column_name);
//                            }
//                        }
//                    } finally {
//                        if (rs_2 != null) {
//                            try {
//                                rs_2.close();
//                            } catch (SQLException ignored) {
//                            }
//                        }
//                        if (statement_2 != null) {
//                            try {
//                                statement_2.close();
//                            } catch (SQLException ignored) {
//                            }
//                        }
//                    }
//
//                }
//            } finally {
//                if (rs != null) {
//                    try {
//                        rs.close();
//                    } catch (SQLException ignored) { }
//                }
//                if (statement != null) {
//                    try {
//                        statement.close();
//                    } catch (SQLException ignored) { }
//                }
//            }
//
//            for (Map.Entry<String, Index> entry : indexMap.entrySet()) {
//                snapshot.getIndexes().add(entry.getValue());
//            }
//        }
//
//        //remove PK indexes
//        Set<Index> indexesToRemove = new HashSet<Index>();
//        for (Index index : snapshot.getIndexes()) {
//            for (PrimaryKey pk : snapshot.getPrimaryKeys()) {
//                if (index.getTable().getName().equalsIgnoreCase(pk.getTable().getName())
//                        && index.getColumnNames().equals(pk.getColumnNames())) {
//                    indexesToRemove.add(index);
//                }
//            }
//        }
//        snapshot.getIndexes().removeAll(indexesToRemove);
//    }

//    THIS METHOD WAS FROM DerbyDatabaseSnapshotGenerator
//    public boolean hasIndex(Schema schema, String tableName, String indexName, String columnNames, Database database) throws DatabaseException {
//        try {
//            ResultSet rs = getMetaData(database).getIndexInfo(schema.getCatalogName(), schema.getName(), "%", false, true);
//            while (rs.next()) {
//                if (database.objectNamesEqual(rs.getString("INDEX_NAME"), indexName)) {
//                    return true;
//                }
//                if (tableName != null && columnNames != null) {
//                    if (database.objectNamesEqual(tableName, rs.getString("TABLE_NAME")) && database.objectNamesEqual(columnNames.replaceAll(" ",""), rs.getString("COLUMN_NAME").replaceAll(" ",""))) {
//                        return true;
//                    }
//                }
//            }
//            return false;
//        } catch (SQLException e) {
//            throw new DatabaseException(e);
//        }
//    }

    //below code is from OracleDatabaseSnapshotGenerator
//    @Override
//    protected void readIndexes(DatabaseSnapshot snapshot, Schema schema, DatabaseMetaData databaseMetaData) throws DatabaseException, SQLException {
//        Database database = snapshot.getDatabase();
//        schema = database.correctSchema(schema);
//        updateListeners("Reading indexes for " + database.toString() + " ...");
//
//        String query = "select aic.index_name, 3 AS TYPE, aic.table_name, aic.column_name, aic.column_position AS ORDINAL_POSITION, null AS FILTER_CONDITION, ai.tablespace_name AS TABLESPACE, ai.uniqueness FROM all_ind_columns aic, all_indexes ai WHERE aic.table_owner='" + schema.getName() + "' and ai.table_owner='" + schema.getName() + "' and aic.index_name = ai.index_name ORDER BY INDEX_NAME, ORDINAL_POSITION";
//        Statement statement = null;
//        ResultSet rs = null;
//        Map<String, Index> indexMap = null;
//        try {
//            statement = ((JdbcConnection) database.getConnection()).getUnderlyingConnection().createStatement();
//            rs = statement.executeQuery(query);
//
//            indexMap = new HashMap<String, Index>();
//            while (rs.next()) {
//                String indexName = cleanObjectNameFromDatabase(rs.getString("INDEX_NAME"));
//                String tableName = rs.getString("TABLE_NAME");
//                String tableSpace = rs.getString("TABLESPACE");
//                String columnName = cleanObjectNameFromDatabase(rs.getString("COLUMN_NAME"));
//                if (columnName == null) {
//                    //nothing to index, not sure why these come through sometimes
//                    continue;
//                }
//                short type = rs.getShort("TYPE");
//
//                boolean nonUnique;
//
//                String uniqueness = rs.getString("UNIQUENESS");
//
//                if ("UNIQUE".equals(uniqueness)) {
//                    nonUnique = false;
//                } else {
//                    nonUnique = true;
//                }
//
//                short position = rs.getShort("ORDINAL_POSITION");
//                String filterCondition = rs.getString("FILTER_CONDITION");
//
//                if (type == DatabaseMetaData.tableIndexStatistic) {
//                    continue;
//                }
//
//                Index index;
//                if (indexMap.containsKey(indexName)) {
//                    index = indexMap.get(indexName);
//                } else {
//                    index = new Index();
//                    Table table = snapshot.getDatabaseObject(schema, tableName, Table.class);
//                    if (table == null) {
//                        continue; //probably different schema
//                    }
//                    index.setTable(table);
//                    index.setTablespace(tableSpace);
//                    index.setName(indexName);
//                    index.setUnique(!nonUnique);
//                    index.setFilterCondition(filterCondition);
//                    indexMap.put(indexName, index);
//                }
//
//                for (int i = index.getColumns().size(); i < position; i++) {
//                    index.getColumns().add(null);
//                }
//                index.getColumns().set(position - 1, columnName);
//            }
//        } finally {
//            JdbcUtils.closeResultSet(rs);
//            JdbcUtils.closeStatement(statement);
//        }
//
//        for (Map.Entry<String, Index> entry : indexMap.entrySet()) {
//            snapshot.addDatabaseObjects(entry.getValue());
//        }
//
//        /*
//          * marks indexes as "associated with" instead of "remove it"
//          * Index should have associations with:
//          * foreignKey, primaryKey or uniqueConstraint
//          * */
//        for (Index index : snapshot.getDatabaseObjects(schema, Index.class)) {
//            for (PrimaryKey pk : snapshot.getDatabaseObjects(schema, PrimaryKey.class)) {
//                if (index.getTable().equals(pk.getTable().getName(), database) && columnNamesAreEqual(index.getColumnNames(), pk.getColumnNames(), database)) {
//                    index.addAssociatedWith(Index.MARK_PRIMARY_KEY);
//                }
//            }
//            for (ForeignKey fk : snapshot.getDatabaseObjects(schema, ForeignKey.class)) {
//                if (index.getTable().equals(fk.getForeignKeyTable().getName(), database) && columnNamesAreEqual(index.getColumnNames(), fk.getForeignKeyColumns(), database)) {
//                    index.addAssociatedWith(Index.MARK_FOREIGN_KEY);
//                }
//            }
//            for (UniqueConstraint uc : snapshot.getDatabaseObjects(schema, UniqueConstraint.class)) {
//                if (index.getTable().equals(uc.getTable()) && columnNamesAreEqual(index.getColumnNames(), uc.getColumnNames(), database)) {
//                    index.addAssociatedWith(Index.MARK_UNIQUE_CONSTRAINT);
//                }
//            }
//
//        }
//
//    }
}<|MERGE_RESOLUTION|>--- conflicted
+++ resolved
@@ -183,13 +183,8 @@
 //        if (foundObject instanceof PrimaryKey) {
 //            ((PrimaryKey) foundObject).setBackingIndex(new Index().setTable(((PrimaryKey) foundObject).getTable()).setName(foundObject.getName()));
 //        }
-<<<<<<< HEAD
-        if (foundObject instanceof UniqueConstraint) { //todo action refactor && !(snapshot.getDatabase() instanceof DB2Database)&& !(snapshot.getDatabase() instanceof DerbyDatabase)) {
-            Index exampleIndex = new Index().setTable(((UniqueConstraint) foundObject).getTable()).setName(foundObject.getName());
-=======
-        if (foundObject instanceof UniqueConstraint && ((UniqueConstraint) foundObject).getBackingIndex() == null && !(snapshot.getDatabase() instanceof DB2Database)&& !(snapshot.getDatabase() instanceof DerbyDatabase)) {
+        if (foundObject instanceof UniqueConstraint { //todo action refactor && ((UniqueConstraint) foundObject).getBackingIndex() == null && !(snapshot.getDatabase() instanceof DB2Database)&& !(snapshot.getDatabase() instanceof DerbyDatabase)) {
             Index exampleIndex = new Index().setTable(((UniqueConstraint) foundObject).getTable());
->>>>>>> b25a47a0
             exampleIndex.getColumns().addAll(((UniqueConstraint) foundObject).getColumns());
             ((UniqueConstraint) foundObject).setBackingIndex(exampleIndex);
         }
