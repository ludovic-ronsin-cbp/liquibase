--- conflicted
+++ resolved
@@ -1,9 +1,5 @@
 package liquibase.datatype
 
-<<<<<<< HEAD
-import liquibase.database.DatabaseFactory
-=======
->>>>>>> cab63c81
 import liquibase.database.core.*
 import liquibase.datatype.core.*
 import liquibase.sdk.database.MockDatabase
@@ -194,10 +190,7 @@
         "MEDIUMINT UNSIGNED"                                 | new MySQLDatabase()   | "MEDIUMINT UNSIGNED"                                 | MediumIntType | false
         "BIGINT"                                             | new MySQLDatabase()   | "BIGINT"                                             | BigIntType    | false
         "BIGINT UNSIGNED"                                    | new MySQLDatabase()   | "BIGINT UNSIGNED"                                    | BigIntType    | false
-<<<<<<< HEAD
-=======
         "BINARY(16)"                                         | new MySQLDatabase()   | "BINARY(16)"                                         | BlobType      | false
->>>>>>> cab63c81
         "tinyblob"                                           | new MySQLDatabase()   | "TINYBLOB"                                           | BlobType      | false
         "tinytext"                                           | new MySQLDatabase()   | "TINYTEXT"                                           | ClobType      | false
         "mediumblob"                                         | new MySQLDatabase()   | "MEDIUMBLOB"                                         | BlobType      | false
@@ -207,10 +200,7 @@
         "xml"                                                | new OracleDatabase()  | "XMLTYPE"                                            | XMLType       | false
         "xmltype"                                            | new OracleDatabase()  | "XMLTYPE"                                            | XMLType       | false
         "xml"                                                | new PostgresDatabase()| "XML"                                                | XMLType       | false
-<<<<<<< HEAD
-=======
         "BINARY(16)"                                         | new H2Database()      | "BINARY(16)"                                         | BlobType      | false
->>>>>>> cab63c81
     }
 
     @Unroll("#featureName: #object for #database")
