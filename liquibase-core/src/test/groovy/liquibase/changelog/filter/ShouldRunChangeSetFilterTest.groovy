package liquibase.changelog.filter

import liquibase.change.CheckSum
import liquibase.changelog.ChangeSet
import liquibase.changelog.DatabaseChangeLog
import liquibase.changelog.RanChangeSet
import liquibase.database.Database
import liquibase.exception.DatabaseException
import liquibase.executor.Executor
import liquibase.executor.ExecutorService
import spock.lang.Specification

import static org.junit.Assert.assertFalse
import static org.junit.Assert.assertTrue

public class ShouldRunChangeSetFilterTest extends Specification {

    Database database;

    def setup() {
        database = Mock(Database.class);
    }

    public void accepts_noneRun() throws DatabaseException {
        when:
        database.getRanChangeSetList() >> new ArrayList<RanChangeSet>()

        ShouldRunChangeSetFilter filter = new ShouldRunChangeSetFilter(database);

        then:
        assertTrue(filter.accepts(new ChangeSet("1", "testAuthor", false, false, "path/changelog", null, null, null)).isAccepted());
    }

    public void accepts() throws DatabaseException {
        when:
        given_a_database_with_two_executed_changesets();
        ShouldRunChangeSetFilter filter = new ShouldRunChangeSetFilter(database);

        then:
        assertFalse("Already ran changeset should not be accepted", filter.accepts(new ChangeSet("1", "testAuthor", false, false, "path/changelog", null, null, null)).isAccepted());
        assertTrue("AlwaysRun changesets should always be accepted", filter.accepts(new ChangeSet("1", "testAuthor", true, false, "path/changelog", null, null, null)).isAccepted());
        assertTrue("RunOnChange changed changeset should be accepted", filter.accepts(new ChangeSet("1", "testAuthor", false, true, "path/changelog", null, null, null)).isAccepted());
        assertTrue("ChangeSet with different id should be accepted", filter.accepts(new ChangeSet("3", "testAuthor", false, false, "path/changelog", null, null, null)).isAccepted());
        assertTrue("ChangeSet with different author should be accepted", filter.accepts(new ChangeSet("1", "otherAuthor", false, false, "path/changelog", null, null, null)).isAccepted());
        assertTrue("ChangSet with different path should be accepted", filter.accepts(new ChangeSet("1", "testAuthor", false, false, "other/changelog", null, null, null)).isAccepted());
    }

    public void does_NOT_accept_current_changeset_with_classpath_prefix() throws DatabaseException {
        when:
        given_a_database_with_two_executed_changesets();
        ChangeSet changeSetWithClasspathPrefix = new ChangeSet("1", "testAuthor", false, false, "classpath:path/changelog", null, null, null);

        ShouldRunChangeSetFilter filter = new ShouldRunChangeSetFilter(database, true);

        then:
        assertFalse(filter.accepts(changeSetWithClasspathPrefix).isAccepted());
    }

    public void does_NOT_accept_current_changeset_when_inserted_changeset_has_classpath_prefix() throws DatabaseException {
        when:
        given_a_database_with_two_executed_changesets();
        ChangeSet changeSet = new ChangeSet("2", "testAuthor", false, false, "path/changelog", null, null, null);

        ShouldRunChangeSetFilter filter = new ShouldRunChangeSetFilter(database, true);

        then:
        assertFalse(filter.accepts(changeSet).isAccepted());
    }

    public void does_NOT_accept_current_changeset_when_both_have_classpath_prefix() throws DatabaseException {
        when:
        given_a_database_with_two_executed_changesets();
        ChangeSet changeSet = new ChangeSet("2", "testAuthor", false, false, "classpath:path/changelog", null, null, null);

        ShouldRunChangeSetFilter filter = new ShouldRunChangeSetFilter(database, true);

        then:
        assertFalse(filter.accepts(changeSet).isAccepted());
    }

//    public void should_decline_not_changed_changeset_when_has_run_on_change() throws DatabaseException {
//        when:
//        given_a_database_with_one_twice_executed_changeset();
//
//        ShouldRunChangeSetFilter filter = new ShouldRunChangeSetFilter(database);
//
//        then:
//        assertFalse("RunOnChange not changed changeset should NOT be accepted", filter.accepts(new ChangeSet("1", "testAuthor", false, true, "path/changelog", null, null, null)).isAccepted());
//    }


    private Database given_a_database_with_two_executed_changesets() throws DatabaseException {
        ArrayList<RanChangeSet> ranChanges = new ArrayList<RanChangeSet>();
        RanChangeSet ranChangeSet1 = new RanChangeSet("path/changelog", "1", "testAuthor", CheckSum.parse("12345"), new Date(), null, null, null, null, null, null, null);
        ranChangeSet1.setOrderExecuted(1);
        ranChanges.add(ranChangeSet1);
        RanChangeSet ranChangeSet2 = new RanChangeSet("classpath:path/changelog", "2", "testAuthor", CheckSum.parse("12345"), new Date(), null, null, null, null, null, null, null);
        ranChangeSet2.setOrderExecuted(2);
        ranChanges.add(ranChangeSet2);

        return mock_database(ranChanges);
    }

    private Database mock_database(List<RanChangeSet> ranChanges) throws DatabaseException {
        database.getRanChangeSetList() >> ranChanges;
        database.getDatabaseChangeLogTableName() >> "DATABASECHANGELOG";
        database.getDefaultSchemaName() >> null

        Executor template = Mock(Executor.class);
        template.update(_) >> 1

        ExecutorService.getInstance().setExecutor(database, template);
        return database;
    }

    private Database given_a_database_with_one_twice_executed_changeset() throws DatabaseException {
        ArrayList<RanChangeSet> ranChanges = new ArrayList<RanChangeSet>()
<<<<<<< HEAD
        RanChangeSet ranChangeSet1 = new RanChangeSet("path/changelog", "1", "testAuthor", CheckSum.parse("not_matched_checksum"), new Date(), null, null, null, null, null, null, null)
        ranChangeSet1.setOrderExecuted(1)
        ranChanges.add(ranChangeSet1)
        RanChangeSet ranChangeSet2 = new RanChangeSet("path/changelog", "1", "testAuthor", CheckSum.parse("8:d41d8cd98f00b204e9800998ecf8427e"), new Date(), null, null, null, null, null, null, null)
=======
        RanChangeSet ranChangeSet1 = new RanChangeSet("path/changelog", "1", "testAuthor", CheckSum.parse("not_matched_checksum"), new Date(100000), null, null, null, null, null, null, null)
        ranChangeSet1.setOrderExecuted(1)
        ranChanges.add(ranChangeSet1)
        RanChangeSet ranChangeSet2 = new RanChangeSet("path/changelog", "1", "testAuthor", CheckSum.parse("8:d41d8cd98f00b204e9800998ecf8427e"), new Date(100000 + 5), null, null, null, null, null, null, null)
>>>>>>> 3a073b32
        ranChangeSet2.setOrderExecuted(2)
        ranChanges.add(ranChangeSet2)

        return mock_database(ranChanges)
    }


    public void should_decline_not_changed_changeset_when_has_run_on_change() throws DatabaseException {
        when:
        given_a_database_with_one_twice_executed_changeset()
        ShouldRunChangeSetFilter filter = new ShouldRunChangeSetFilter(database)

        then:
        ChangeSet changeSet = new ChangeSet("1", "testAuthor", false, true, "path/changelog", null, null, null)
        assertFalse("RunOnChange not changed changeset should NOT be accepted", filter.accepts(changeSet).isAccepted())
    }
}<|MERGE_RESOLUTION|>--- conflicted
+++ resolved
@@ -115,17 +115,10 @@
 
     private Database given_a_database_with_one_twice_executed_changeset() throws DatabaseException {
         ArrayList<RanChangeSet> ranChanges = new ArrayList<RanChangeSet>()
-<<<<<<< HEAD
-        RanChangeSet ranChangeSet1 = new RanChangeSet("path/changelog", "1", "testAuthor", CheckSum.parse("not_matched_checksum"), new Date(), null, null, null, null, null, null, null)
-        ranChangeSet1.setOrderExecuted(1)
-        ranChanges.add(ranChangeSet1)
-        RanChangeSet ranChangeSet2 = new RanChangeSet("path/changelog", "1", "testAuthor", CheckSum.parse("8:d41d8cd98f00b204e9800998ecf8427e"), new Date(), null, null, null, null, null, null, null)
-=======
         RanChangeSet ranChangeSet1 = new RanChangeSet("path/changelog", "1", "testAuthor", CheckSum.parse("not_matched_checksum"), new Date(100000), null, null, null, null, null, null, null)
         ranChangeSet1.setOrderExecuted(1)
         ranChanges.add(ranChangeSet1)
         RanChangeSet ranChangeSet2 = new RanChangeSet("path/changelog", "1", "testAuthor", CheckSum.parse("8:d41d8cd98f00b204e9800998ecf8427e"), new Date(100000 + 5), null, null, null, null, null, null, null)
->>>>>>> 3a073b32
         ranChangeSet2.setOrderExecuted(2)
         ranChanges.add(ranChangeSet2)
 
