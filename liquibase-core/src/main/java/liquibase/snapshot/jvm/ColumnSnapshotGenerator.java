package liquibase.snapshot.jvm;

import liquibase.Scope;
import liquibase.database.AbstractJdbcDatabase;
import liquibase.database.Database;
import liquibase.database.OfflineConnection;
import liquibase.database.core.*;
import liquibase.database.jvm.JdbcConnection;
import liquibase.exception.DatabaseException;
import liquibase.exception.UnexpectedLiquibaseException;
import liquibase.executor.Executor;
import liquibase.executor.ExecutorService;
import liquibase.logging.LogType;
import liquibase.logging.Logger;
import liquibase.snapshot.CachedRow;
import liquibase.snapshot.DatabaseSnapshot;
import liquibase.snapshot.InvalidExampleException;
import liquibase.snapshot.JdbcDatabaseSnapshot;
import liquibase.statement.DatabaseFunction;
import liquibase.statement.core.RawSqlStatement;
import liquibase.structure.DatabaseObject;
import liquibase.structure.core.*;
import liquibase.util.SqlUtil;
import liquibase.util.StringUtil;

import java.sql.*;
import java.util.HashMap;
import java.util.List;
import java.util.Map;
import java.util.TreeMap;
import java.util.regex.Matcher;
import java.util.regex.Pattern;

public class ColumnSnapshotGenerator extends JdbcSnapshotGenerator {

<<<<<<< HEAD
    private static final String LIQUIBASE_COMPLETE = "liquibase-complete";
    protected static final String COLUMN_DEF_COL = "COLUMN_DEF";
=======
  /**
   * This attribute indicates whether we need to process a column object. It is visible only
   * in scope of snapshot process.
   */
  private static final String LIQUIBASE_COMPLETE = "liquibase-complete";
>>>>>>> 668c59ae

    private Pattern postgresStringValuePattern = Pattern.compile("'(.*)'::[\\w ]+");
    private Pattern postgresNumberValuePattern = Pattern.compile("(\\d*)::[\\w ]+");


    public ColumnSnapshotGenerator() {
        super(Column.class, new Class[]{Table.class, View.class});
    }

    @Override
<<<<<<< HEAD
    protected DatabaseObject snapshotObject(DatabaseObject example, DatabaseSnapshot snapshot) throws DatabaseException, InvalidExampleException {
        if ((((Column) example).getComputed() != null) && ((Column) example).getComputed()) {
=======
    protected DatabaseObject snapshotObject(DatabaseObject example, DatabaseSnapshot snapshot) throws DatabaseException {
        Database database = snapshot.getDatabase();
        Relation relation = ((Column) example).getRelation();
        if (((Column) example).getComputed() != null && ((Column) example).getComputed()) {
>>>>>>> 668c59ae
            return example;
        }
        Relation relation = ((Column) example).getRelation();
        Schema schema = relation.getSchema();
        try {
            Column column = null;

            if (example.getAttribute(LIQUIBASE_COMPLETE, false)) {
                column = (Column) example;
                example.setAttribute(LIQUIBASE_COMPLETE, null);
<<<<<<< HEAD
            } else {
                JdbcDatabaseSnapshot.CachingDatabaseMetaData databaseMetaData =
                    ((JdbcDatabaseSnapshot) snapshot).getMetaDataFromCache();

                Database database = snapshot.getDatabase();
                columnMetadataRs = databaseMetaData.getColumns(
                        ((AbstractJdbcDatabase) database).getJdbcCatalogName(schema),
                        ((AbstractJdbcDatabase) database).getJdbcSchemaName(schema),
                        relation.getName(),
                        example.getName()
                );

                if (!columnMetadataRs.isEmpty()) {
                    CachedRow data = columnMetadataRs.get(0);
                    column = readColumn(data, relation, database);
                    setAutoIncrementDetails(column, database, snapshot);
                }
=======

                return column;
            }

            String catalogName = ((AbstractJdbcDatabase) database).getJdbcCatalogName(schema);
            String schemaName = ((AbstractJdbcDatabase) database).getJdbcSchemaName(schema);
            String tableName = relation.getName();
            String columnName = example.getName();

            JdbcDatabaseSnapshot.CachingDatabaseMetaData databaseMetaData = ((JdbcDatabaseSnapshot) snapshot).getMetaData();

            List<CachedRow> metaDataColumns = databaseMetaData.getColumns(catalogName,schemaName,tableName, columnName);
            List<CachedRow> metaDataNotNullConst = databaseMetaData.getNotNullConst(catalogName, schemaName, tableName);

            if (!metaDataColumns.isEmpty()) {
              CachedRow data = metaDataColumns.get(0);
              column = readColumn(data, relation, database);
              setAutoIncrementDetails(column, database, snapshot);

              populateValidateNullableIfNeeded(column, metaDataNotNullConst, database);
>>>>>>> 668c59ae
            }

            example.setAttribute(LIQUIBASE_COMPLETE, null);
            return column;
        } catch (DatabaseException|SQLException e) {
            throw new DatabaseException(e);
        }
    }

    private void populateValidateNullableIfNeeded(Column column, List<CachedRow> metaDataNotNullConst, Database database) {
        if(!(database instanceof OracleDatabase)) {
            return;
        }
        String name = column.getName();
        for (CachedRow cachedRow: metaDataNotNullConst) {
            Object columnNameObj = cachedRow.get("COLUMN_NAME");
            if (columnNameObj == null) {
                throw new AssertionError("Please check query to fetch data for notNullConst!. "
                    + "I didn't fetch needed data");
            }
            if (name.equalsIgnoreCase(columnNameObj.toString())){
                final String VALIDATE = "VALIDATED";
                Object validated = cachedRow.get(VALIDATE);
                if (validated== null) {
                    break;
                }
                column.setShouldValidateNullable(validated.toString().equalsIgnoreCase(VALIDATE));
                return;
            }
        }
    }

    @Override
    protected void addTo(DatabaseObject foundObject, DatabaseSnapshot snapshot) throws DatabaseException {
        if (!snapshot.getSnapshotControl().shouldInclude(Column.class)) {
            return;
        }
        if (foundObject instanceof Relation) {
            Database database = snapshot.getDatabase();
            Relation relation = (Relation) foundObject;
            List<CachedRow> allColumnsMetadataRs;
            try {

                JdbcDatabaseSnapshot.CachingDatabaseMetaData databaseMetaData =
                    ((JdbcDatabaseSnapshot) snapshot).getMetaDataFromCache();

                Schema schema;

                schema = relation.getSchema();
                allColumnsMetadataRs = databaseMetaData.getColumns(
                        ((AbstractJdbcDatabase) database).getJdbcCatalogName(schema),
                        ((AbstractJdbcDatabase) database).getJdbcSchemaName(schema),
                        relation.getName(),
                        null);

                /*
                 * Microsoft SQL Server, SAP SQL Anywhere and probably other RDBMS guarantee non-duplicate
                 * ORDINAL_POSITIONs for the columns of a single table. But they do not guarantee there are no gaps
                 * in that integers (e.g. if columns have been deleted). So we need to check for that and renumber
                 * if needed.
                 */
                TreeMap<Integer, CachedRow> treeSet = new TreeMap<>();
                for (CachedRow row : allColumnsMetadataRs) {
                    treeSet.put(row.getInt("ORDINAL_POSITION"), row);
                }
                Logger log = Scope.getCurrentScope().getLog(getClass());

                // Now we can iterate through the sorted list and repair if needed.
                int currentOrdinal = 0;
                for (CachedRow row : treeSet.values()) {
                    currentOrdinal++;
                    int rsOrdinal = row.getInt("ORDINAL_POSITION");
                    if (rsOrdinal != currentOrdinal) {
                        log.fine(
                                LogType.LOG, String.format(
                                        "Repairing ORDINAL_POSITION with gaps for table=%s, column name=%s, " +
                                                "bad ordinal=%d, new ordinal=%d",
                                        relation.getName(),
                                        row.getString("COLUMN_NAME"),
                                        rsOrdinal,
                                        currentOrdinal
                                )
                        );
                        row.set("ORDINAL_POSITION", currentOrdinal);
                    }
                }

                // Iterate through all (repaired) rows and add the columns to our result.
                for (CachedRow row : allColumnsMetadataRs) {
                    Column column = readColumn(row, relation, database);
                    setAutoIncrementDetails(column, database, snapshot);
                    column.setAttribute(LIQUIBASE_COMPLETE, !column.isNullable());
                    relation.getColumns().add(column);
                }
            } catch (SQLException e) {
                throw new DatabaseException(e);
            }
        }

    }

    protected void setAutoIncrementDetails(Column column, Database database, DatabaseSnapshot snapshot) {
<<<<<<< HEAD
        if ((column.getAutoIncrementInformation() != null) && (database instanceof MSSQLDatabase) && (database
            .getConnection() != null) && !(database.getConnection() instanceof OfflineConnection)) {
            Map<String, Column.AutoIncrementInformation> autoIncrementColumns =
                (Map) snapshot.getScratchData("autoIncrementColumns");
=======
        if (column.getAutoIncrementInformation() != null &&
            database instanceof MSSQLDatabase &&
            database.getConnection() != null &&
            !(database.getConnection() instanceof OfflineConnection)) {
            Map<String, Column.AutoIncrementInformation> autoIncrementColumns = (Map) snapshot.getScratchData("autoIncrementColumns");
>>>>>>> 668c59ae
            if (autoIncrementColumns == null) {
                autoIncrementColumns = new HashMap<>();
                Executor executor = ExecutorService.getInstance().getExecutor(database);
                try {
                    List<Map<String, ?>> rows = executor.queryForList(
                        new RawSqlStatement(
                            "SELECT object_schema_name(object_id) AS schema_name, " +
                                "object_name(object_id) AS table_name, name AS column_name, " +
                                "CAST(seed_value AS bigint) AS start_value, " +
                                "CAST(increment_value AS bigint) AS increment_by " +
                                "FROM sys.identity_columns"));
                    for (Map row : rows) {
                        String schemaName = (String) row.get("SCHEMA_NAME");
                        String tableName = (String) row.get("TABLE_NAME");
                        String columnName = (String) row.get("COLUMN_NAME");
                        Long startValue = (Long) row.get("START_VALUE");
                        Long incrementBy = (Long) row.get("INCREMENT_BY");

                        Column.AutoIncrementInformation info =
                            new Column.AutoIncrementInformation(startValue, incrementBy);
                        autoIncrementColumns.put(schemaName + "." + tableName + "." + columnName, info);
                    }
                    snapshot.setScratchData("autoIncrementColumns", autoIncrementColumns);
                } catch (DatabaseException e) {
                    Scope.getCurrentScope().getLog(getClass()).info(LogType.LOG, "Could not read identity information", e);
                }
            }
            if ((column.getRelation() != null) && (column.getSchema() != null)) {
                Column.AutoIncrementInformation autoIncrementInformation =
                    autoIncrementColumns.get(column.getSchema().getName() + "." + column.getRelation().getName()
                        + "." + column.getName());
                if (autoIncrementInformation != null) {
                    column.setAutoIncrementInformation(autoIncrementInformation);
                }
            }
        }
    }

    protected Column readColumn(CachedRow columnMetadataResultSet, Relation table, Database database)
        throws SQLException, DatabaseException {
        String rawTableName = (String) columnMetadataResultSet.get("TABLE_NAME");
        String rawColumnName = (String) columnMetadataResultSet.get("COLUMN_NAME");
        String rawSchemaName = StringUtil.trimToNull((String) columnMetadataResultSet.get("TABLE_SCHEM"));
        String rawCatalogName = StringUtil.trimToNull((String) columnMetadataResultSet.get("TABLE_CAT"));
        String remarks = StringUtil.trimToNull((String) columnMetadataResultSet.get("REMARKS"));
        if (remarks != null) {
            // Comes back escaped sometimes
            remarks = remarks.replace("''", "'");
        }
        Integer position = columnMetadataResultSet.getInt("ORDINAL_POSITION");


        Column column = new Column();
        column.setName(StringUtil.trimToNull(rawColumnName));
        column.setRelation(table);
        column.setRemarks(remarks);
        column.setOrder(position);

        if (columnMetadataResultSet.get("IS_FILESTREAM") != null && (Boolean) columnMetadataResultSet.get("IS_FILESTREAM")) {
            column.setAttribute("fileStream", true);
        }
        if (columnMetadataResultSet.get("IS_ROWGUIDCOL") != null && (Boolean) columnMetadataResultSet.get("IS_ROWGUIDCOL")) {
            column.setAttribute("rowGuid", true);
        }
        if (database instanceof OracleDatabase) {
            String nullable = columnMetadataResultSet.getString("NULLABLE");
            if ("Y".equals(nullable)) {
                column.setNullable(true);
            } else {
                column.setNullable(false);
            }
        } else {
            Integer nullable = columnMetadataResultSet.getInt("NULLABLE");
            if (nullable != null) {
                if (nullable == DatabaseMetaData.columnNoNulls) {
                    column.setNullable(false);
                } else if (nullable == DatabaseMetaData.columnNullable) {
                    column.setNullable(true);
                } else if (nullable == DatabaseMetaData.columnNullableUnknown) {
                    Scope.getCurrentScope().getLog(getClass()).info(LogType.LOG, "Unknown nullable state for column "
                            + column.toString() + ". Assuming nullable");
                    column.setNullable(true);
                }
            }
        }

        if (database.supportsAutoIncrement()) {
            if (table instanceof Table) {
                if (database instanceof OracleDatabase) {
<<<<<<< HEAD
                    String data_default = StringUtil.trimToEmpty((String) columnMetadataResultSet.get("DATA_DEFAULT")).toLowerCase();
=======
                    Column.AutoIncrementInformation autoIncrementInfo = new Column.AutoIncrementInformation();
                    String data_default = StringUtils.trimToEmpty((String) columnMetadataResultSet.get("DATA_DEFAULT")).toLowerCase();
>>>>>>> 668c59ae
                    if (data_default.contains("iseq$$") && data_default.endsWith("nextval")) {
                        column.setAutoIncrementInformation(autoIncrementInfo);
                    }

                    Boolean isIdentityColumn = columnMetadataResultSet.yesNoToBoolean("IDENTITY_COLUMN");
                    if (Boolean.TRUE.equals(isIdentityColumn)) { // Oracle 12+
                        Boolean defaultOnNull = columnMetadataResultSet.yesNoToBoolean("DEFAULT_ON_NULL");
                        String generationType = columnMetadataResultSet.getString("GENERATION_TYPE");
                        autoIncrementInfo.setDefaultOnNull(defaultOnNull);
                        autoIncrementInfo.setGenerationType(generationType);

                        column.setAutoIncrementInformation(autoIncrementInfo);
                    }
                } else {
                    if (columnMetadataResultSet.containsColumn("IS_AUTOINCREMENT")) {
                        String isAutoincrement = (String) columnMetadataResultSet.get("IS_AUTOINCREMENT");
                        isAutoincrement = StringUtil.trimToNull(isAutoincrement);
                        if (isAutoincrement == null) {
                            column.setAutoIncrementInformation(null);
                        } else if (isAutoincrement.equals("YES")) {
                            column.setAutoIncrementInformation(new Column.AutoIncrementInformation());
                        } else if (isAutoincrement.equals("NO")) {
                            column.setAutoIncrementInformation(null);
                        } else if (isAutoincrement.equals("")) {
                            Scope.getCurrentScope().getLog(getClass()).info("Unknown auto increment state for column " + column.toString() + ". Assuming not auto increment");
                            column.setAutoIncrementInformation(null);
                        } else {
                            throw new UnexpectedLiquibaseException("Unknown is_autoincrement value: '" + isAutoincrement + "'");
                        }
                    } else {
                        //probably older version of java, need to select from the column to find out if it is auto-increment
                        String selectStatement;
                        if (database.getDatabaseProductName().startsWith("DB2 UDB for AS/400")) {
                            selectStatement = "select " + database.escapeColumnName(rawCatalogName, rawSchemaName, rawTableName, rawColumnName) + " from " + rawSchemaName + "." + rawTableName + " where 0=1";
                            Scope.getCurrentScope().getLog(getClass()).fine("rawCatalogName : <" + rawCatalogName + ">");
                            Scope.getCurrentScope().getLog(getClass()).fine("rawSchemaName : <" + rawSchemaName + ">");
                            Scope.getCurrentScope().getLog(getClass()).fine("rawTableName : <" + rawTableName + ">");
                            Scope.getCurrentScope().getLog(getClass()).fine("raw selectStatement : <" + selectStatement + ">");


                        } else {
                            selectStatement = "select " + database.escapeColumnName(rawCatalogName, rawSchemaName, rawTableName, rawColumnName) + " from " + database.escapeTableName(rawCatalogName, rawSchemaName, rawTableName) + " where 0=1";
                        }
                        Scope.getCurrentScope().getLog(getClass()).fine("Checking " + rawTableName + "." + rawCatalogName + " for auto-increment with SQL: '" + selectStatement + "'");
                        Connection underlyingConnection = ((JdbcConnection) database.getConnection()).getUnderlyingConnection();
                        Statement statement = null;
                        ResultSet columnSelectRS = null;

                        try {
                            statement = underlyingConnection.createStatement();
                            columnSelectRS = statement.executeQuery(selectStatement);
                            if (columnSelectRS.getMetaData().isAutoIncrement(1)) {
                                column.setAutoIncrementInformation(new Column.AutoIncrementInformation());
                            } else {
                                column.setAutoIncrementInformation(null);
                            }
                        } finally {
                            try {
                                if (statement != null) {
                                    statement.close();
                                }
                            } catch (SQLException ignore) {
                            }
                            if (columnSelectRS != null) {
                                columnSelectRS.close();
                            }
                        }
                    }
                }
            }
        }

        DataType type = readDataType(columnMetadataResultSet, column, database);
        column.setType(type);

        Object defaultValue = readDefaultValue(columnMetadataResultSet, column, database);

        // TODO Is uppercasing the potential function name always a good idea?
        // In theory, we could get a quoted function name (inprobable, but not impossible)
        if ((defaultValue != null) && (defaultValue instanceof DatabaseFunction) && ((DatabaseFunction) defaultValue)
            .getValue().matches("\\w+")) {
            defaultValue = new DatabaseFunction(((DatabaseFunction) defaultValue).getValue().toUpperCase());
        }
        column.setDefaultValue(defaultValue);
        column.setDefaultValueConstraintName(columnMetadataResultSet.getString("COLUMN_DEF_NAME"));

        return column;
    }

    /**
     * Processes metadata of a column, e.g. name, type and default value. We start with the result of the JDBC
     * {@link DatabaseMetaData}.getColumns() method. Depending on Database, additional columns might be present.
     *
     * @param columnMetadataResultSet the result from the JDBC getColumns() call for the column
     * @param column                  logical definition of the column (object form)
     * @param database                the database from which the column originates
     * @return a DataType object with detailed information about the type
     * @throws DatabaseException If an error occurs during processing (mostly caused by Exceptions in JDBC calls)
     */
    protected DataType readDataType(CachedRow columnMetadataResultSet, Column column, Database database) throws DatabaseException {

        if (database instanceof OracleDatabase) {
            String dataType = columnMetadataResultSet.getString("DATA_TYPE_NAME");
            dataType = dataType.replace("VARCHAR2", "VARCHAR");
            dataType = dataType.replace("NVARCHAR2", "NVARCHAR");

            DataType type = new DataType(dataType);
            type.setDataTypeId(columnMetadataResultSet.getInt("DATA_TYPE"));
            if (dataType.equalsIgnoreCase("NUMBER")) {
                type.setColumnSize(columnMetadataResultSet.getInt("DATA_PRECISION"));
//                if (type.getColumnSize() == null) {
//                    type.setColumnSize(38);
//                }
                type.setDecimalDigits(columnMetadataResultSet.getInt("DATA_SCALE"));
//                if (type.getDecimalDigits() == null) {
//                    type.setDecimalDigits(0);
//                }
//            type.setRadix(10);
            } else {
                if ("FLOAT".equalsIgnoreCase(dataType)) { //FLOAT [(precision)]
                    type.setColumnSize(columnMetadataResultSet.getInt("DATA_PRECISION"));
                } else {
                    type.setColumnSize(columnMetadataResultSet.getInt("DATA_LENGTH"));
                }

                boolean isTimeStampDataType = dataType.toUpperCase().contains("TIMESTAMP");

                if (isTimeStampDataType || dataType.equalsIgnoreCase("NCLOB") || dataType.equalsIgnoreCase("BLOB") || dataType.equalsIgnoreCase("CLOB")) {
                    type.setColumnSize(null);
                } else if (dataType.equalsIgnoreCase("NVARCHAR") || dataType.equalsIgnoreCase("NCHAR")) {
                    type.setColumnSize(columnMetadataResultSet.getInt("CHAR_LENGTH"));
                    type.setColumnSizeUnit(DataType.ColumnSizeUnit.CHAR);
                } else {
                    String charUsed = columnMetadataResultSet.getString("CHAR_USED");
                    DataType.ColumnSizeUnit unit = null;
                    if ("C".equals(charUsed)) {
                        unit = DataType.ColumnSizeUnit.CHAR;
                        type.setColumnSize(columnMetadataResultSet.getInt("CHAR_LENGTH"));
                    } else if ("B".equals(charUsed)) {
                        unit = DataType.ColumnSizeUnit.BYTE;
                    }
                    type.setColumnSizeUnit(unit);
                }
            }


            return type;
        }

        String columnTypeName = (String) columnMetadataResultSet.get("TYPE_NAME");

        if (database instanceof MSSQLDatabase) {
            if ("numeric() identity".equalsIgnoreCase(columnTypeName)) {
                columnTypeName = "numeric";
            } else if ("decimal() identity".equalsIgnoreCase(columnTypeName)) {
                columnTypeName = "decimal";
            } else if ("xml".equalsIgnoreCase(columnTypeName)) {
                columnMetadataResultSet.set("COLUMN_SIZE", null);
                columnMetadataResultSet.set("DECIMAL_DIGITS", null);
            } else if ("datetimeoffset".equalsIgnoreCase(columnTypeName)
                || "time".equalsIgnoreCase(columnTypeName)) {
                columnMetadataResultSet.set("COLUMN_SIZE", columnMetadataResultSet.getInt("DECIMAL_DIGITS"));
                columnMetadataResultSet.set("DECIMAL_DIGITS", null);
            }
        }

        if (database instanceof FirebirdDatabase) {
            if ("BLOB SUB_TYPE 0".equals(columnTypeName)) {
                columnTypeName = "BLOB";
            }
            if ("BLOB SUB_TYPE 1".equals(columnTypeName)) {
                columnTypeName = "CLOB";
            }
        }

        if ((database instanceof MySQLDatabase) && ("ENUM".equalsIgnoreCase(columnTypeName) || "SET".equalsIgnoreCase
            (columnTypeName))) {
            try {
                String boilerLength;
                if ("ENUM".equalsIgnoreCase(columnTypeName)) {
                    boilerLength = "7";
                } else  {
                    // SET
                    boilerLength = "6";
                }
                List<String> enumValues = ExecutorService.getInstance().getExecutor(database).queryForList(
                    new RawSqlStatement(
                        "SELECT DISTINCT SUBSTRING_INDEX(SUBSTRING_INDEX(SUBSTRING(COLUMN_TYPE, " + boilerLength +
                            ", LENGTH(COLUMN_TYPE) - " + boilerLength +
                            " - 1 ), \"','\", 1 + units.i + tens.i * 10) , \"','\", -1)\n" +
                            "FROM INFORMATION_SCHEMA.COLUMNS\n" +
                            "CROSS JOIN (SELECT 0 AS i UNION SELECT 1 UNION SELECT 2 UNION SELECT 3 UNION SELECT 4 " +
                            "UNION SELECT 5 UNION SELECT 6 UNION SELECT 7 UNION SELECT 8 UNION SELECT 9) units\n" +
                            "CROSS JOIN (SELECT 0 AS i UNION SELECT 1 UNION SELECT 2 UNION SELECT 3 UNION SELECT 4 " +
                            "UNION SELECT 5 UNION SELECT 6 UNION SELECT 7 UNION SELECT 8 UNION SELECT 9) tens\n" +
                            "WHERE TABLE_NAME = '" + column.getRelation().getName() + "' \n" +
                            "AND COLUMN_NAME = '" + column.getName() + "'"), String.class);
                String enumClause = "";
                for (String enumValue : enumValues) {
                    enumClause += "'" + enumValue + "', ";
                }
                enumClause = enumClause.replaceFirst(", $", "");
                return new DataType(columnTypeName + "(" + enumClause + ")");
            } catch (DatabaseException e) {
                Scope.getCurrentScope().getLog(getClass()).warning(LogType.LOG, "Error fetching enum values", e);
            }
        }

        DataType.ColumnSizeUnit columnSizeUnit = DataType.ColumnSizeUnit.BYTE;

        int dataType = columnMetadataResultSet.getInt("DATA_TYPE");
        Integer columnSize = null;
        Integer decimalDigits = null;

        if (!database.dataTypeIsNotModifiable(columnTypeName)) {
            // don't set size for types like int4, int8 etc
            columnSize = columnMetadataResultSet.getInt("COLUMN_SIZE");
            decimalDigits = columnMetadataResultSet.getInt("DECIMAL_DIGITS");
            if ((decimalDigits != null) && decimalDigits.equals(0)) {
                decimalDigits = null;
            }
        }

        Integer radix = columnMetadataResultSet.getInt("NUM_PREC_RADIX");

        Integer characterOctetLength = columnMetadataResultSet.getInt("CHAR_OCTET_LENGTH");

        if (database instanceof AbstractDb2Database) {
            String typeName = columnMetadataResultSet.getString("TYPE_NAME");
            if (("DBCLOB".equalsIgnoreCase(typeName) || "GRAPHIC".equalsIgnoreCase(typeName)
                || "VARGRAPHIC".equalsIgnoreCase(typeName)) &&(columnSize != null)) {
                //Stored as double length chars
                columnSize = columnSize / 2;
            }
            if ("TIMESTAMP".equalsIgnoreCase(columnTypeName) && (decimalDigits == null)) {
                // Actually a date
                columnTypeName = "DATE";
                dataType = Types.DATE;
            }
        }

        if ((database instanceof PostgresDatabase) && (columnSize != null) && columnSize.equals(Integer.MAX_VALUE)) {
            columnSize = null;
        }

        // For SAP (Sybase) SQL ANywhere, JDBC returns "LONG(2147483647) binary" (the number is 2^31-1)
        // but when creating a column, LONG BINARY must not have parameters.
        // The same applies to LONG(...) VARCHAR.
        if (database instanceof SybaseASADatabase
            && ("LONG BINARY".equalsIgnoreCase(columnTypeName) || "LONG VARCHAR".equalsIgnoreCase(columnTypeName))) {
            columnSize = null;
        }

        DataType type = new DataType(columnTypeName);
        type.setDataTypeId(dataType);

        /*
         * According to the description of DatabaseMetaData.getColumns, the content of the "COLUMN_SIZE" column is
         * pretty worthless for datetime/timestamp columns:
         *
         * "For datetime datatypes, this is the length in characters of the String representation
         * (assuming the maximum allowed precision of the fractional seconds component)."
         * In the case of TIMESTAMP columns, the information we are really looking for
         * (the fractional digits) is located in the column DECIMAL_DIGITS.
         */
        int jdbcType = columnMetadataResultSet.getInt("DATA_TYPE");

        // Java 8 compatibility notes: When upgrading this project to JDK8 and beyond, also execute this if-branch
        // if jdbcType is TIMESTAMP_WITH_TIMEZONE (does not exist yet in JDK7)
        if (jdbcType == Types.TIMESTAMP) {

            if (decimalDigits == null) {
                type.setColumnSize(null);
            } else {
                type.setColumnSize((decimalDigits != database.getDefaultFractionalDigitsForTimestamp()) ?
                    decimalDigits : null
                );
            }

            type.setDecimalDigits(null);
        } else {
            type.setColumnSize(columnSize);
            type.setDecimalDigits(decimalDigits);
        }
        type.setRadix(radix);
        type.setCharacterOctetLength(characterOctetLength);
        type.setColumnSizeUnit(columnSizeUnit);


        return type;
    }

    protected Object readDefaultValue(CachedRow columnMetadataResultSet, Column columnInfo, Database database) {
        if (database instanceof MSSQLDatabase) {
            Object defaultValue = columnMetadataResultSet.get(COLUMN_DEF_COL);

            if (((defaultValue != null) && (defaultValue instanceof String)) && ("(NULL)".equals(defaultValue))) {
                columnMetadataResultSet.set(COLUMN_DEF_COL, new DatabaseFunction("null"));
            }
        }

        if ((database instanceof OracleDatabase) && (columnMetadataResultSet.get(COLUMN_DEF_COL) == null)) {
            columnMetadataResultSet.set(COLUMN_DEF_COL, columnMetadataResultSet.get("DATA_DEFAULT"));

            if ((columnMetadataResultSet.get(COLUMN_DEF_COL) != null) && "NULL".equalsIgnoreCase((String)
                columnMetadataResultSet.get(COLUMN_DEF_COL))) {
                columnMetadataResultSet.set(COLUMN_DEF_COL, null);
            }

            Object columnDef = columnMetadataResultSet.get(COLUMN_DEF_COL);
            if ("CHAR".equalsIgnoreCase(columnInfo.getType().getTypeName()) && (columnDef instanceof String) && !
                ((String) columnDef).startsWith("'") && !((String) columnDef).endsWith("'")) {
                return new DatabaseFunction((String) columnDef);
            }

            if ("YES".equals(columnMetadataResultSet.get("VIRTUAL_COLUMN"))) {
                Object virtColumnDef = columnMetadataResultSet.get(COLUMN_DEF_COL);
                if ((virtColumnDef != null) && !"null".equals(virtColumnDef)) {
                    columnMetadataResultSet.set(COLUMN_DEF_COL, "GENERATED ALWAYS AS (" + virtColumnDef + ")");
                }
            }

            Object defaultValue = columnMetadataResultSet.get(COLUMN_DEF_COL);
            if ((defaultValue != null) && (defaultValue instanceof String)) {
                String lowerCaseDefaultValue = ((String) defaultValue).toLowerCase();
                if (lowerCaseDefaultValue.contains("iseq$$") && lowerCaseDefaultValue.endsWith(".nextval")) {
                    columnMetadataResultSet.set(COLUMN_DEF_COL, null);
                }

            }
        }

        if (database instanceof PostgresDatabase) {
            Object defaultValue = columnMetadataResultSet.get(COLUMN_DEF_COL);
            if ((defaultValue != null) && (defaultValue instanceof String)) {
                Matcher matcher = postgresStringValuePattern.matcher((String) defaultValue);
                if (matcher.matches()) {
                    defaultValue = matcher.group(1);
                } else {
                    matcher = postgresNumberValuePattern.matcher((String) defaultValue);
                    if (matcher.matches()) {
                        defaultValue = matcher.group(1);
                    }

                }
                columnMetadataResultSet.set(COLUMN_DEF_COL, defaultValue);
            }
        }

        if (
            (database instanceof AbstractDb2Database) &&
                ((columnMetadataResultSet.get(COLUMN_DEF_COL) != null) &&
                    "NULL".equalsIgnoreCase((String) columnMetadataResultSet.get(COLUMN_DEF_COL)))) {
            columnMetadataResultSet.set(COLUMN_DEF_COL, null);
        }

        return SqlUtil.parseValue(database, columnMetadataResultSet.get(COLUMN_DEF_COL), columnInfo.getType());
    }

}<|MERGE_RESOLUTION|>--- conflicted
+++ resolved
@@ -33,16 +33,12 @@
 
 public class ColumnSnapshotGenerator extends JdbcSnapshotGenerator {
 
-<<<<<<< HEAD
-    private static final String LIQUIBASE_COMPLETE = "liquibase-complete";
-    protected static final String COLUMN_DEF_COL = "COLUMN_DEF";
-=======
   /**
    * This attribute indicates whether we need to process a column object. It is visible only
    * in scope of snapshot process.
    */
   private static final String LIQUIBASE_COMPLETE = "liquibase-complete";
->>>>>>> 668c59ae
+    protected static final String COLUMN_DEF_COL = "COLUMN_DEF";
 
     private Pattern postgresStringValuePattern = Pattern.compile("'(.*)'::[\\w ]+");
     private Pattern postgresNumberValuePattern = Pattern.compile("(\\d*)::[\\w ]+");
@@ -53,18 +49,13 @@
     }
 
     @Override
-<<<<<<< HEAD
-    protected DatabaseObject snapshotObject(DatabaseObject example, DatabaseSnapshot snapshot) throws DatabaseException, InvalidExampleException {
-        if ((((Column) example).getComputed() != null) && ((Column) example).getComputed()) {
-=======
     protected DatabaseObject snapshotObject(DatabaseObject example, DatabaseSnapshot snapshot) throws DatabaseException {
         Database database = snapshot.getDatabase();
         Relation relation = ((Column) example).getRelation();
-        if (((Column) example).getComputed() != null && ((Column) example).getComputed()) {
->>>>>>> 668c59ae
+
+        if ((((Column) example).getComputed() != null) && ((Column) example).getComputed()) {
             return example;
         }
-        Relation relation = ((Column) example).getRelation();
         Schema schema = relation.getSchema();
         try {
             Column column = null;
@@ -72,25 +63,6 @@
             if (example.getAttribute(LIQUIBASE_COMPLETE, false)) {
                 column = (Column) example;
                 example.setAttribute(LIQUIBASE_COMPLETE, null);
-<<<<<<< HEAD
-            } else {
-                JdbcDatabaseSnapshot.CachingDatabaseMetaData databaseMetaData =
-                    ((JdbcDatabaseSnapshot) snapshot).getMetaDataFromCache();
-
-                Database database = snapshot.getDatabase();
-                columnMetadataRs = databaseMetaData.getColumns(
-                        ((AbstractJdbcDatabase) database).getJdbcCatalogName(schema),
-                        ((AbstractJdbcDatabase) database).getJdbcSchemaName(schema),
-                        relation.getName(),
-                        example.getName()
-                );
-
-                if (!columnMetadataRs.isEmpty()) {
-                    CachedRow data = columnMetadataRs.get(0);
-                    column = readColumn(data, relation, database);
-                    setAutoIncrementDetails(column, database, snapshot);
-                }
-=======
 
                 return column;
             }
@@ -100,7 +72,8 @@
             String tableName = relation.getName();
             String columnName = example.getName();
 
-            JdbcDatabaseSnapshot.CachingDatabaseMetaData databaseMetaData = ((JdbcDatabaseSnapshot) snapshot).getMetaData();
+            JdbcDatabaseSnapshot.CachingDatabaseMetaData databaseMetaData =
+                    ((JdbcDatabaseSnapshot) snapshot).getMetaDataFromCache();
 
             List<CachedRow> metaDataColumns = databaseMetaData.getColumns(catalogName,schemaName,tableName, columnName);
             List<CachedRow> metaDataNotNullConst = databaseMetaData.getNotNullConst(catalogName, schemaName, tableName);
@@ -111,7 +84,6 @@
               setAutoIncrementDetails(column, database, snapshot);
 
               populateValidateNullableIfNeeded(column, metaDataNotNullConst, database);
->>>>>>> 668c59ae
             }
 
             example.setAttribute(LIQUIBASE_COMPLETE, null);
@@ -214,18 +186,12 @@
     }
 
     protected void setAutoIncrementDetails(Column column, Database database, DatabaseSnapshot snapshot) {
-<<<<<<< HEAD
-        if ((column.getAutoIncrementInformation() != null) && (database instanceof MSSQLDatabase) && (database
+        if ((column.getAutoIncrementInformation() != null) &&
+            (database instanceof MSSQLDatabase) &&
+            (database
             .getConnection() != null) && !(database.getConnection() instanceof OfflineConnection)) {
             Map<String, Column.AutoIncrementInformation> autoIncrementColumns =
                 (Map) snapshot.getScratchData("autoIncrementColumns");
-=======
-        if (column.getAutoIncrementInformation() != null &&
-            database instanceof MSSQLDatabase &&
-            database.getConnection() != null &&
-            !(database.getConnection() instanceof OfflineConnection)) {
-            Map<String, Column.AutoIncrementInformation> autoIncrementColumns = (Map) snapshot.getScratchData("autoIncrementColumns");
->>>>>>> 668c59ae
             if (autoIncrementColumns == null) {
                 autoIncrementColumns = new HashMap<>();
                 Executor executor = ExecutorService.getInstance().getExecutor(database);
@@ -315,12 +281,8 @@
         if (database.supportsAutoIncrement()) {
             if (table instanceof Table) {
                 if (database instanceof OracleDatabase) {
-<<<<<<< HEAD
+                    Column.AutoIncrementInformation autoIncrementInfo = new Column.AutoIncrementInformation();
                     String data_default = StringUtil.trimToEmpty((String) columnMetadataResultSet.get("DATA_DEFAULT")).toLowerCase();
-=======
-                    Column.AutoIncrementInformation autoIncrementInfo = new Column.AutoIncrementInformation();
-                    String data_default = StringUtils.trimToEmpty((String) columnMetadataResultSet.get("DATA_DEFAULT")).toLowerCase();
->>>>>>> 668c59ae
                     if (data_default.contains("iseq$$") && data_default.endsWith("nextval")) {
                         column.setAutoIncrementInformation(autoIncrementInfo);
                     }
