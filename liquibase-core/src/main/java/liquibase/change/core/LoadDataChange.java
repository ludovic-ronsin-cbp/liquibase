package liquibase.change.core;

import liquibase.CatalogAndSchema;
import liquibase.change.*;
import liquibase.changelog.ChangeSet;
import liquibase.database.AbstractJdbcDatabase;
import liquibase.database.Database;
import liquibase.database.core.MSSQLDatabase;
import liquibase.database.core.MySQLDatabase;
import liquibase.database.core.PostgresDatabase;
import liquibase.datatype.DataTypeFactory;
import liquibase.datatype.LiquibaseDataType;
import liquibase.exception.DatabaseException;
import liquibase.exception.UnexpectedLiquibaseException;
import liquibase.exception.Warnings;
import liquibase.executor.ExecutorService;
import liquibase.executor.LoggingExecutor;
import liquibase.io.EmptyLineAndCommentSkippingInputStream;
import liquibase.logging.LogFactory;
import liquibase.logging.Logger;
import liquibase.resource.ResourceAccessor;
import liquibase.resource.UtfBomAwareReader;
import liquibase.snapshot.InvalidExampleException;
import liquibase.snapshot.SnapshotGeneratorFactory;
import liquibase.statement.BatchDmlExecutablePreparedStatement;
import liquibase.statement.ExecutablePreparedStatementBase;
import liquibase.statement.InsertExecutablePreparedStatement;
import liquibase.statement.SqlStatement;
import liquibase.statement.core.InsertOrUpdateStatement;
import liquibase.statement.core.InsertSetStatement;
import liquibase.statement.core.InsertStatement;
import liquibase.structure.core.Column;
import liquibase.structure.core.DataType;
import liquibase.structure.core.Table;
import liquibase.util.BooleanParser;
import liquibase.util.StreamUtil;
import liquibase.util.StringUtils;
import liquibase.util.csv.CSVReader;

import java.io.IOException;
import java.io.InputStream;
import java.io.Reader;
import java.util.*;

import static java.util.ResourceBundle.getBundle;


@DatabaseChange(name = "loadData",
        description = "Loads data from a CSV file into an existing table. A value of NULL in a cell will be " +
                "converted to a database NULL rather than the string 'NULL'.\n" +
                "Lines starting with # (hash) sign are treated as comments. You can change comment pattern by " +
                "specifying 'commentLineStartsWith' property in loadData tag." +
                "To disable comments set 'commentLineStartsWith' to empty value'\n" +
                "\n" +
                "If the data type for a load column is set to NUMERIC, numbers are parsed in US locale (e.g. 123.45)." +
                "\n" +
                "Date/Time values included in the CSV file should be in ISO format " +
                "http://en.wikipedia.org/wiki/ISO_8601 in order to be parsed correctly by DB-Manul. DB-Manul will " +
                "initially set the date format to be 'yyyy-MM-dd'T'HH:mm:ss' and then it checks for two special " +
                "cases which will override the data format string.\n" +
                "\n" +
                "If the string representing the date/time includes a '.', then the date format is changed to " +
                "'yyyy-MM-dd'T'HH:mm:ss.SSS'\n" +
                "If the string representing the date/time includes a space, then the date format is changed " +
                "to 'yyyy-MM-dd HH:mm:ss'\n" +
                "Once the date format string is set, DB-Manul will then call the SimpleDateFormat.parse() method " +
                "attempting to parse the input string so that it can return a Date/Time. If problems occur, " +
                "then a ParseException is thrown and the input string is treated as a String for the INSERT command " +
                "to be generated.",
        priority = ChangeMetaData.PRIORITY_DEFAULT, appliesTo = "table",
        since = "1.7")
public class LoadDataChange extends AbstractChange implements ChangeWithColumns<LoadDataColumnConfig> {
    private static ResourceBundle coreBundle = getBundle("liquibase/i18n/liquibase-core");
    private static final Logger LOG = LogFactory.getInstance().getLog();

    @SuppressWarnings("HardCodedStringLiteral")
    public enum LOAD_DATA_TYPE {
        BOOLEAN, NUMERIC, DATE, STRING, COMPUTED, SEQUENCE, BLOB, CLOB, SKIP
    }

    private static final String CALCULATE_CHECKSUM = "calculateCheckSum";

    /**
     * CSV Lines starting with that sign(s) will be treated as comments by default
     */
    public static final String DEFAULT_COMMENT_PATTERN = "#";

    private String catalogName;
    private String schemaName;
    private String tableName;
    private String file;
    private String commentLineStartsWith = DEFAULT_COMMENT_PATTERN;
    private Boolean relativeToChangelogFile;
    private String encoding = null;
    private String separator = liquibase.util.csv.CSVReader.DEFAULT_SEPARATOR + "";
    private String quotchar = liquibase.util.csv.CSVReader.DEFAULT_QUOTE_CHARACTER + "";

    private List<LoadDataColumnConfig> columns = new ArrayList<>();
    // TODO: We can currently do this for INSERT operations, but not yet for UPDATE operations, so loadUpdateDataChange
    // will overwrite this flag for now.
    protected boolean getPreparedStatementsImplemented() {
        return true;
    }

    @Override
    public boolean supports(Database database) {
        return true;
    }

    @Override
    public boolean generateRollbackStatementsVolatile(Database database) {
        return true;
    }

    @DatabaseChangeProperty(mustEqualExisting = "table.catalog", since = "3.0")
    public String getCatalogName() {
        return catalogName;
    }

    public void setCatalogName(String catalogName) {
        this.catalogName = catalogName;
    }

    @DatabaseChangeProperty(mustEqualExisting = "table.schema")
    public String getSchemaName() {
        return schemaName;
    }

    public void setSchemaName(String schemaName) {
        this.schemaName = schemaName;
    }

    @DatabaseChangeProperty(mustEqualExisting = "table", description = "Name of the table to insert data into", requiredForDatabase = "all")
    public String getTableName() {
        return tableName;
    }

    public void setTableName(String tableName) {
        this.tableName = tableName;
    }

    @DatabaseChangeProperty(description = "CSV file to load", exampleValue = "com/example/users.csv", requiredForDatabase = "all")
    public String getFile() {
        return file;
    }

    public void setFile(String file) {
        this.file = file;
    }

    public String getCommentLineStartsWith() {
        return commentLineStartsWith;
    }

    public void setCommentLineStartsWith(String commentLineStartsWith) {

        //if the value is null (not provided) we want to use default value
        if (commentLineStartsWith == null) {
            this.commentLineStartsWith = DEFAULT_COMMENT_PATTERN;
        } else if (commentLineStartsWith.equals("")) {
            this.commentLineStartsWith = null;
        } else {
            this.commentLineStartsWith = commentLineStartsWith;
        }
    }

    public Boolean isRelativeToChangelogFile() {
        return relativeToChangelogFile;
    }

    public void setRelativeToChangelogFile(Boolean relativeToChangelogFile) {
        this.relativeToChangelogFile = relativeToChangelogFile;
    }

    @DatabaseChangeProperty(exampleValue = "UTF-8", description = "Encoding of the CSV file (defaults to UTF-8)")
    public String getEncoding() {
        return encoding;
    }

    public void setEncoding(String encoding) {
        this.encoding = encoding;
    }

    @DatabaseChangeProperty(exampleValue = ",")
    public String getSeparator() {
        return separator;
    }

    public void setSeparator(String separator) {
        if (separator != null && separator.equals("\\t")) {
            separator = "\t";
        }
        this.separator = separator;
    }

    @DatabaseChangeProperty(exampleValue = "'")
    public String getQuotchar() {
        return quotchar;
    }

    public void setQuotchar(String quotchar) {
        this.quotchar = quotchar;
    }

    @Override
    public void addColumn(LoadDataColumnConfig column) {
        columns.add(column);
    }

    @Override
    @DatabaseChangeProperty(description = "Defines how the data should be loaded.", requiredForDatabase = "all")
    public List<LoadDataColumnConfig> getColumns() {
        return columns;
    }

    @Override
    public void setColumns(List<LoadDataColumnConfig> columns) {
        this.columns = columns;
    }

    @Override
    public SqlStatement[] generateStatements(Database database) {
        CSVReader reader = null;

        boolean databaseSupportsBatchUpdates = false;
        try {
            databaseSupportsBatchUpdates = database.supportsBatchUpdates();
        } catch (DatabaseException e) {
            throw new UnexpectedLiquibaseException(e);
        }

        try {
            reader = getCSVReader();

            if (reader == null) {
                throw new UnexpectedLiquibaseException("Unable to read file " + this.getFile());
            }

            String[] headers = reader.readNext();
            if (headers == null) {
                throw new UnexpectedLiquibaseException("Data file " + getFile() + " was empty");
            }

            List<SqlStatement> statements = new ArrayList<>();
            List<ExecutablePreparedStatementBase> batchedStatements = new ArrayList<>();

            boolean anyPreparedStatements = false;

            String[] line;
            int lineNumber = 1; // Start at '1' to take into account the header (already processed)

            boolean isCommentingEnabled = StringUtils.isNotEmpty(commentLineStartsWith);

            // If we do not have a column list yet, take the column list we interpolated from the CSV headers
            // earlier.
            if (columns.isEmpty()) {
                columns.addAll(getColumnsFromHeaders(headers));
            }

            // If we have an real JDBC connection to the database, ask the database for any missing column types.
            try {
                retrieveMissingColumnLoadTypes(columns, database);
            } catch (DatabaseException e) {
                throw new UnexpectedLiquibaseException(e);
            }

            while ((line = reader.readNext()) != null) {
                lineNumber++;
                if (line.length == 0 || (line.length == 1 && StringUtils.trimToNull(line[0]) == null)
                        || (isCommentingEnabled && isLineCommented(line))) {
                    continue; //nothing on this line
                }

                // Ensure eaech line has the same number of columns defined as does the header.
                // (Failure could indicate unquoted strings with commas, for example).
                if (line.length != headers.length) {
                    throw new UnexpectedLiquibaseException("CSV file " + getFile() + " Line " + lineNumber + " has " + line.length + " values defined, Header has " + headers.length + ". Numbers MUST be equal (check for unquoted string with embedded commas)");
                }

                boolean needsPreparedStatement = false;

                List<ColumnConfig> columnsFromCsv = new ArrayList<>();
                for (int i = 0; i < headers.length; i++) {
                    Object value = line[i];
                    String columnName = headers[i].trim();

                    ColumnConfig valueConfig = new ColumnConfig();

                    ColumnConfig columnConfig = getColumnConfig(i, headers[i].trim());
                    if (columnConfig != null) {
                        if ("skip".equalsIgnoreCase(columnConfig.getType())) {
                            continue;
                        }

                        // don't overwrite header name unless there is actually a value to override it with
                        if (columnConfig.getName() != null) {
                            columnName = columnConfig.getName();
                        }

                        valueConfig.setName(columnName);

                        if (columnConfig.getType() != null) {
                            if (columnConfig.getType().equalsIgnoreCase(LOAD_DATA_TYPE.BOOLEAN.toString())) {
                                if (value.toString().equalsIgnoreCase("NULL")) {
                                    valueConfig.setValue(null);
                                } else {
                                    valueConfig.setValueBoolean(BooleanParser.parseBoolean(value.toString().toLowerCase()));
                                }
                            } else if (columnConfig.getType().equalsIgnoreCase(LOAD_DATA_TYPE.NUMERIC.toString())) {
                                if (value.toString().equalsIgnoreCase("NULL")) {
                                    valueConfig.setValue(null);
                                } else {
                                    valueConfig.setValueNumeric(value.toString());
                                }
                            } else if (columnConfig.getType().toLowerCase().contains("date") || columnConfig.getType().toLowerCase().contains("time")) {
                                if (value.toString().equalsIgnoreCase("NULL")) {
                                    valueConfig.setValue(null);
                                } else {
                                    valueConfig.setValueDate(value.toString());
                                }
                            } else if (columnConfig.getType().equalsIgnoreCase(LOAD_DATA_TYPE.STRING.toString())) {
                                if (value.toString().equalsIgnoreCase("NULL")) {
                                    valueConfig.setValue(null);
                                } else {
                                    valueConfig.setValue(value.toString());
                                }
                            } else if (columnConfig.getType().equalsIgnoreCase(LOAD_DATA_TYPE.COMPUTED.toString())) {
                                if (value.toString().equalsIgnoreCase("NULL")) {
                                    valueConfig.setValue(null);
                                } else {
                                    liquibase.statement.DatabaseFunction function = new liquibase.statement.DatabaseFunction(value.toString());
                                    valueConfig.setValueComputed(function);
                                }
                            } else if (columnConfig.getType().equalsIgnoreCase(LOAD_DATA_TYPE.SEQUENCE.toString())) {
                                String sequenceName;
                                if (value.toString().equalsIgnoreCase("NULL")) {
                                    sequenceName = columnConfig.getDefaultValue();
                                    if (sequenceName == null) {
                                        throw new UnexpectedLiquibaseException("Must set a sequence name in the loadData column defaultValue attribute");
                                    }
                                } else {
                                    sequenceName = value.toString();
                                }
                                liquibase.statement.SequenceNextValueFunction function = new liquibase.statement.SequenceNextValueFunction(sequenceName);
                                valueConfig.setValueComputed(function);

                            } else if (columnConfig.getType().equalsIgnoreCase(LOAD_DATA_TYPE.BLOB.toString())) {
                                if (value.toString().equalsIgnoreCase("NULL")) {
                                    valueConfig.setValue(null);
                                } else {
                                    valueConfig.setValueBlobFile(value.toString());
                                    needsPreparedStatement = true;
                                }
                            } else if (columnConfig.getType().equalsIgnoreCase(LOAD_DATA_TYPE.CLOB.toString())) {
                                if (value.toString().equalsIgnoreCase("NULL")) {
                                    valueConfig.setValue(null);
                                } else {
                                    valueConfig.setValueClobFile(value.toString());
                                    needsPreparedStatement = true;
                                }
                            } else {
                                throw new UnexpectedLiquibaseException(
                                        String.format(coreBundle.getString("loaddata.type.is.not.supported"), columnConfig.getType()));
                            }
                        } else {
                            // columnConfig did not specify a type
                            valueConfig.setValue(getValueToWrite(value));
                        }
                    } else {
                        // No columnConfig found. Assume header column name to be the table column name.
                        if (columnName.contains("(") || columnName.contains(")") && database instanceof AbstractJdbcDatabase) {
                            columnName = ((AbstractJdbcDatabase) database).quoteObject(columnName, Column.class);
                        }

                        valueConfig.setName(columnName);

                        valueConfig.setValue(getValueToWrite(value));
                    }
                    columnsFromCsv.add(valueConfig);
                } // iterate through all the columns of a CSV line

                // Try to use prepared statements if any of the two following conditions apply:
                // 1. There is no other option than using a prepared statement (e.g. in cases of LOBs)
                // 2. The database supports batched statements (for improved performance) AND we are not in an
                //    "SQL" mode (i.e. we generate an SQL file instead of actually modifying the database).
                if ( (needsPreparedStatement ||
                        (databaseSupportsBatchUpdates &&
                                !(ExecutorService.getInstance().getExecutor(database) instanceof LoggingExecutor)
                        )
                ) && getPreparedStatementsImplemented() ) {
                    anyPreparedStatements = true;
                    ExecutablePreparedStatementBase stmt = this.createPreparedStatement(database, getCatalogName(), getSchemaName(),
                            getTableName(), columnsFromCsv, getChangeSet(), getResourceAccessor());
                    batchedStatements.add(stmt);
                } else {
                    InsertStatement insertStatement = this.createStatement(getCatalogName(), getSchemaName(), getTableName());

                    for (ColumnConfig column : columnsFromCsv) {
                        String columnName = column.getName();
                        Object value = column.getValueObject();

                        if (value == null) {
                            value = "NULL";
                        }

                        insertStatement.addColumnValue(columnName, value);
                    }

                    statements.add(insertStatement);
                }
            }

            if (anyPreparedStatements) {

                // If we have only prepared statements and the database supports batching, let's roll
                if (databaseSupportsBatchUpdates && statements.isEmpty() && (!batchedStatements.isEmpty())) {
                    return new SqlStatement[] {
                            new BatchDmlExecutablePreparedStatement(
                                    database, getCatalogName(), getSchemaName(),
                                    getTableName(), columns,
                                    getChangeSet(), getResourceAccessor(),
                                    batchedStatements)
                    };
                } else {
                    return statements.toArray(new SqlStatement[statements.size()]);
                }
            } else {
                InsertSetStatement statementSet = this.createStatementSet(
                        getCatalogName(), getSchemaName(), getTableName()
                );
                for (SqlStatement stmt : statements) {
                    statementSet.addInsertStatement((InsertStatement) stmt);
                }

                if (database instanceof MSSQLDatabase || database instanceof MySQLDatabase
                        || database instanceof PostgresDatabase) {
                    List<InsertStatement> innerStatements = statementSet.getStatements();
                    if (innerStatements != null && (!innerStatements.isEmpty())
                            && innerStatements.get(0) instanceof InsertOrUpdateStatement) {
                        //cannot do insert or update in a single statement
                        return statementSet.getStatementsArray();
                    }
                    // we only return a single "statement" - it's capable of emitting multiple sub-statements,
                    // should the need arise, on generation.
                    return new SqlStatement[]{statementSet};
                } else {
                    return statementSet.getStatementsArray();
                }
            }
        } catch (IOException e) {
            throw new RuntimeException(e);
        } catch (UnexpectedLiquibaseException ule) {
            if (getChangeSet() != null && getChangeSet().getFailOnError() != null && !getChangeSet().getFailOnError()) {
                Logger log = LogFactory.getInstance().getLog();
                log.info("Change set " + getChangeSet().toString(false) +
                         " failed, but failOnError was false.  Error: " + ule.getMessage());
                return new SqlStatement[0];
            } else {
                throw ule;
            }
        } finally {
            if (null != reader) {
                try {
                    reader.close();
                } catch (IOException e) {
                    ;
                }
            }
        }
    }

    /**
     * Iterate through the List of LoadDataColumnConfig and ask the database for any column types that we have
     * no data type of.
     * @param columns a list of LoadDataColumnConfigs to process
     */
    private void retrieveMissingColumnLoadTypes(List<LoadDataColumnConfig> columns, Database database) throws
            DatabaseException {
        // If no column is missing type information, we are already done.
        if (columns.stream().noneMatch(c -> c.getType() == null)) {
            return;
        }

        // Snapshot the database table
        CatalogAndSchema catalogAndSchema = new CatalogAndSchema(getCatalogName(), getSchemaName());
        catalogAndSchema = catalogAndSchema.standardize(database);
        Table targetTable = new Table(catalogAndSchema.getCatalogName(), catalogAndSchema.getSchemaName(),
                database.correctObjectName(getTableName(), Table.class));
        Table snapshotOfTable;
        try {
            snapshotOfTable = SnapshotGeneratorFactory.getInstance().createSnapshot(
                        targetTable,
                        database);
        } catch (InvalidExampleException e) {
            throw new DatabaseException(e);
        }
        if (snapshotOfTable == null) {
            LOG.warning(String.format(
                    coreBundle.getString("could.not.snapshot.table.to.get.the.missing.column.type.information"),
                    database.escapeTableName(
                            targetTable.getSchema().getCatalogName(),
                            targetTable.getSchema().getName(),
                            targetTable.getName())
            ));
            return;
        }

        // Save the columns of the database table in a lookup table
        Map<String, Column> tableColumns = new HashMap<>();
        snapshotOfTable.getColumns().forEach(c -> tableColumns.put(c.getName(), c));

        // Normalise the LoadDataColumnConfig column names to the database
        Map<String, LoadDataColumnConfig> columnConfigs = new HashMap<>();
        columns.forEach(c -> columnConfigs.put(
                database.correctObjectName(c.getName(), Column.class),
                c
        ));

        columnConfigs.entrySet().stream()
                .filter(entry -> entry.getValue().getType() == null)
                .forEach(entry -> {
                    LoadDataColumnConfig columnConfig = entry.getValue();
                    DataType dataType = tableColumns.get(entry.getKey()).getType();
                    if (dataType == null) {
                        LOG.warning(String.format(coreBundle.getString("unable.to.find.load.data.type"),
                                columnConfig.toString(), snapshotOfTable.toString() ));
                        columnConfig.setType(LOAD_DATA_TYPE.STRING.toString());
                    } else {
                        LiquibaseDataType liquibaseDataType = DataTypeFactory.getInstance()
                                .fromDescription(dataType.toString(), database);
                        if (liquibaseDataType != null) {
                            columnConfig.setType(liquibaseDataType.getLoadTypeName().toString());
                        } else {
                            LOG.warning(String.format(coreBundle.getString("unable.to.convert.load.data.type"),
                                    columnConfig.toString(), snapshotOfTable.toString(), liquibaseDataType.toString()));
                        }
                    }
                }
        );
    }

    /**
     * If no columns (and their data types) are specified in the loadData change, we interpolate their names from
     * the header columns of the CSV file.
     * @param headers the headers of the CSV file
     * @return a List of LoadDataColumnConfigs
     */
    private List<LoadDataColumnConfig> getColumnsFromHeaders(String[] headers) {
        ArrayList<LoadDataColumnConfig> result = new ArrayList<>();
        int i=0;
        for (String columnNameFromHeader : headers) {
            LoadDataColumnConfig loadDataColumnConfig = new LoadDataColumnConfig();
            loadDataColumnConfig.setIndex(i);
            loadDataColumnConfig.setHeader(columnNameFromHeader);
            loadDataColumnConfig.setName(columnNameFromHeader);
            result.add(loadDataColumnConfig);
            i++;
        }
        return result;
    }

    /**
     * Transform a value read from a CSV file into a string to be written into the database if the column type
     * is not known.
     * @param value the value to transform
     * @return if the value is empty or the string "NULL" (case-insensitive), return the empty string.
     * If not, the value "toString()" representation (trimmed of spaces left and right) is returned.
     */
    protected static String getValueToWrite(Object value) {
        if (value == null || value.toString().equalsIgnoreCase("NULL")) {
            return "";
        } else {
            return value.toString().trim();
        }
    }

    private boolean isLineCommented(String[] line) {
        return StringUtils.startsWith(line[0], commentLineStartsWith);
    }

    @Override
    public boolean generateStatementsVolatile(Database database) {
        return true;
    }

    public CSVReader getCSVReader() throws IOException {
        ResourceAccessor resourceAccessor = getResourceAccessor();
        if (resourceAccessor == null) {
            throw new UnexpectedLiquibaseException("No file resourceAccessor specified for " + getFile());
        }
        InputStream stream = StreamUtil.openStream(file, isRelativeToChangelogFile(), getChangeSet(), resourceAccessor);
        if (stream == null) {
            return null;
        }
        Reader streamReader;
        if (getEncoding() == null) {
            streamReader = new UtfBomAwareReader(stream);
        } else {
            streamReader = new UtfBomAwareReader(stream, getEncoding());
        }

        char quotchar;
        if (StringUtils.trimToEmpty(this.quotchar).length() == 0) {
            // hope this is impossible to have a field surrounded with non ascii char 0x01
            quotchar = '\1';
        } else {
            quotchar = this.quotchar.charAt(0);
        }

        if (separator == null) {
            separator = liquibase.util.csv.CSVReader.DEFAULT_SEPARATOR + "";
        }

        return new CSVReader(streamReader, separator.charAt(0), quotchar);
    }

    protected ExecutablePreparedStatementBase createPreparedStatement(
            Database database, String catalogName, String schemaName, String tableName,
            List<ColumnConfig> columns, ChangeSet changeSet, ResourceAccessor resourceAccessor) {
        return new InsertExecutablePreparedStatement(database, catalogName, schemaName, tableName, columns,
                changeSet, resourceAccessor);
    }

    protected InsertStatement createStatement(String catalogName, String schemaName, String tableName) {
        return new InsertStatement(catalogName, schemaName, tableName);
    }

    protected InsertSetStatement createStatementSet(String catalogName, String schemaName, String tableName) {
        return new InsertSetStatement(catalogName, schemaName, tableName);
    }

    protected ColumnConfig getColumnConfig(int index, String header) {
        for (LoadDataColumnConfig config : columns) {
            if (config.getIndex() != null && config.getIndex().equals(index)) {
                return config;
            }
            if (config.getHeader() != null && config.getHeader().equalsIgnoreCase(header)) {
                return config;
            }

            if (config.getName() != null && config.getName().equalsIgnoreCase(header)) {
                return config;
            }
        }
        return null;
    }

    @Override
    public ChangeStatus checkStatus(Database database) {
        return new ChangeStatus().unknown("Cannot check loadData status");
    }

    @Override
    public String getConfirmationMessage() {
        return "Data loaded from " + getFile() + " into " + getTableName();
    }

    @Override
    public CheckSum generateCheckSum() {
        InputStream stream = null;
        try {
            stream = StreamUtil.openStream(file, isRelativeToChangelogFile(), getChangeSet(), getResourceAccessor());
            if (stream == null) {
                throw new UnexpectedLiquibaseException(getFile() + " could not be found");
            }
            stream = new EmptyLineAndCommentSkippingInputStream(stream, commentLineStartsWith);
<<<<<<< HEAD
            return CheckSum.compute(getTableName() + ":" + CheckSum.compute(
                    stream, /*standardizeLineEndings*/ true)
            );
=======
            return CheckSum.compute(getTableName() + ":" + CheckSum.computeWithEolStandardization(stream));
>>>>>>> 1e6ca3a6
        } catch (IOException e) {
            throw new UnexpectedLiquibaseException(e);
        } finally {
            if (stream != null) {
                try {
                    stream.close();
                } catch (IOException ignore) {
                }
            }
        }
    }

    @Override
    public Warnings warn(Database database) {
        return null;
    }

    @Override
    public String getSerializedObjectNamespace() {
        return STANDARD_CHANGELOG_NAMESPACE;
    }
}<|MERGE_RESOLUTION|>--- conflicted
+++ resolved
@@ -664,13 +664,7 @@
                 throw new UnexpectedLiquibaseException(getFile() + " could not be found");
             }
             stream = new EmptyLineAndCommentSkippingInputStream(stream, commentLineStartsWith);
-<<<<<<< HEAD
-            return CheckSum.compute(getTableName() + ":" + CheckSum.compute(
-                    stream, /*standardizeLineEndings*/ true)
-            );
-=======
             return CheckSum.compute(getTableName() + ":" + CheckSum.computeWithEolStandardization(stream));
->>>>>>> 1e6ca3a6
         } catch (IOException e) {
             throw new UnexpectedLiquibaseException(e);
         } finally {
