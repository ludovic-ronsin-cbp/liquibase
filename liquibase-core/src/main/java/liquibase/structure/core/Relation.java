package liquibase.structure.core;

import liquibase.structure.AbstractDatabaseObject;
import liquibase.structure.DatabaseObject;
import liquibase.util.StringUtil;

import java.util.ArrayList;
import java.util.List;

/**
 * A container of columns. Usually a table or view.
 */
public abstract class Relation extends AbstractDatabaseObject {

    private String name;

    protected Relation() {
        setAttribute("columns", new ArrayList());
        setAttribute("uniqueConstraints", new ArrayList<UniqueConstraint>());
        setAttribute("indexes", new ArrayList<Index>());
    }

    @Override
    public String getName() {
        return name;
    }

    @Override
    public Relation setName(String name) {
        setAttribute("name", name);
        this.name = name;

        return this;
    }

    public List<Index> getIndexes() {
        return getAttribute("indexes", List.class);
    }

    public List<UniqueConstraint> getUniqueConstraints() {
        return getAttribute("uniqueConstraints", List.class);
    }


    @Override
    public DatabaseObject[] getContainingObjects() {
        return new DatabaseObject[]{
                getSchema()
        };

    }

    public String getRemarks() {
        return getAttribute("remarks", String.class);
    }

    public Relation setRemarks(String remarks) {
        setAttribute("remarks", remarks);
        return this;
    }

    public List<Column> getColumns() {
        return getAttribute("columns", List.class);
    }

    public Relation addColumn(Column column) {
        this.getColumns().add(column);

        return this;
    }

    /**
     * Returns the column object for the given columnName.  If the column does not exist in this table,
     * return null.
     */
    public Column getColumn(String columnName) {
        for (Column column : getColumns()) {
            if (column.getName().equalsIgnoreCase(columnName)) {
                return column;
            }
        }
        return null;
    }

    /**
     * @return Returns the schema.
     */
    @Override
    public Schema getSchema() {
        return getAttribute("schema", Schema.class);
    }

    /**
     * @param schema The schema to set.
     */
    public Relation setSchema(Schema schema) {
        setAttribute("schema", schema);
        return this;
    }

    public Relation setSchema(String catalog, String schema) {
        return setSchema(new Schema(catalog, schema));
    }

    public int compareTo(Object o) {
        Relation that = (Relation) o;
        int returnValue = 0;
<<<<<<< HEAD
        if ((this.getSchema() != null) && (that.getSchema() != null)) {
            returnValue = StringUtil.trimToEmpty(this.getSchema().getName()).compareToIgnoreCase(StringUtil.trimToEmpty(that.getSchema().getName()));
=======
        if (this.getSchema() != null && that.getSchema() != null) {
            returnValue = this.getSchema().compareTo(that.getSchema());
>>>>>>> 668c59ae
        }

        if (returnValue == 0) {
            returnValue = this.getName().compareToIgnoreCase(((Relation) o).getName());
        }
        return  returnValue;
    }

}<|MERGE_RESOLUTION|>--- conflicted
+++ resolved
@@ -105,13 +105,8 @@
     public int compareTo(Object o) {
         Relation that = (Relation) o;
         int returnValue = 0;
-<<<<<<< HEAD
-        if ((this.getSchema() != null) && (that.getSchema() != null)) {
-            returnValue = StringUtil.trimToEmpty(this.getSchema().getName()).compareToIgnoreCase(StringUtil.trimToEmpty(that.getSchema().getName()));
-=======
         if (this.getSchema() != null && that.getSchema() != null) {
             returnValue = this.getSchema().compareTo(that.getSchema());
->>>>>>> 668c59ae
         }
 
         if (returnValue == 0) {
