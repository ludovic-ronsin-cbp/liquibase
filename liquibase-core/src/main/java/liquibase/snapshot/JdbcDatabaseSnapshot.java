--- conflicted
+++ resolved
@@ -196,29 +196,21 @@
                     seenTables.add(catalogName+":"+schemaName+":"+tableName);
                     return seenTables.size() > 2;
                 }
-<<<<<<< HEAD
+
+                @Override
+                public ResultSet fastFetchQuery() throws SQLException {
+                    CatalogAndSchema catalogAndSchema = database.correctSchema(new CatalogAndSchema(catalogName, schemaName));
+
+                    return databaseMetaData.getColumns(((AbstractJdbcDatabase) database).getJdbcCatalogName(catalogAndSchema), ((AbstractJdbcDatabase) database).getJdbcSchemaName(catalogAndSchema), tableName, columnName);
                 if (filteredList.size() == 0) {
                     LogFactory.getInstance().getLog().debug("zero size");
                 }
-                return filteredList;
-            } else {
-                if (returnList.size() == 0) {
-                    LogFactory.getInstance().getLog().debug("zero size");
-=======
-
-                @Override
-                public ResultSet fastFetchQuery() throws SQLException {
-                    CatalogAndSchema catalogAndSchema = database.correctSchema(new CatalogAndSchema(catalogName, schemaName));
-
-                    return databaseMetaData.getColumns(((AbstractJdbcDatabase) database).getJdbcCatalogName(catalogAndSchema), ((AbstractJdbcDatabase) database).getJdbcSchemaName(catalogAndSchema), tableName, columnName);
-                }
 
                 @Override
                 public ResultSet bulkFetchQuery() throws SQLException {
                     CatalogAndSchema catalogAndSchema = database.correctSchema(new CatalogAndSchema(catalogName, schemaName));
 
                     return databaseMetaData.getColumns(((AbstractJdbcDatabase) database).getJdbcCatalogName(catalogAndSchema), ((AbstractJdbcDatabase) database).getJdbcSchemaName(catalogAndSchema), null, null);
->>>>>>> 7dc63521
                 }
             });
         }
