--- conflicted
+++ resolved
@@ -60,13 +60,9 @@
     }
 
     /**
-<<<<<<< HEAD
-     * Returns the name to use for the NOT NULL constraint. Returns null if not specified
-=======
      * If {@link #isNullable()} is 'false' and database supports named not null constraints
      * @return not null constraint name
      * @see #getUniqueConstraintName()
->>>>>>> ae5bc9b7
      */
     public String getNotNullConstraintName() {
         return notNullConstraintName;
