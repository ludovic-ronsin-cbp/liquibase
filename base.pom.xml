--- conflicted
+++ resolved
@@ -303,7 +303,7 @@
                     </execution>
                 </executions>
             </plugin>
-            
+
             <!-- We don't use the site plugin for anything except where we use the generated
                  documentation for the liquibase-maven-plugin. This custom template is much
                  simplified from the default template and allows us to just use Jekyll's
@@ -316,7 +316,7 @@
               <configuration>
                 <templateFile>${maven.multiModuleProjectDirectory}/maven-site.vm</templateFile>
               </configuration>
-            </plugin>            
+            </plugin>
         </plugins>
 
         <pluginManagement>
@@ -331,16 +331,6 @@
                     <artifactId>maven-javadoc-plugin</artifactId>
                     <version>3.1.1</version>
                 </plugin>
-<<<<<<< HEAD
-                <plugin>
-                    <groupId>org.apache.maven.plugins</groupId>
-                    <artifactId>maven-site-plugin</artifactId>
-                    <version>3.8.2</version>
-                </plugin>
-
-            </plugins>
-=======
->>>>>>> e22872ba
 
                 <plugin>
                     <groupId>org.apache.maven.plugins</groupId>
