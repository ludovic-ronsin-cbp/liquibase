<?xml version="1.0" encoding="UTF-8"?>
<project xmlns="http://maven.apache.org/POM/4.0.0" xmlns:xsi="http://www.w3.org/2001/XMLSchema-instance" xsi:schemaLocation="http://maven.apache.org/POM/4.0.0 http://maven.apache.org/xsd/maven-4.0.0.xsd">
    <modelVersion>4.0.0</modelVersion>

    <artifactId>liquibase-maven-plugin</artifactId>
    <packaging>maven-plugin</packaging>

    <name>Liquibase Maven Plugin</name>
    <description>A Maven plugin wraps up some of the functionality of Liquibase</description>

    <parent>
        <artifactId>liquibase-parent</artifactId>
        <groupId>org.liquibase</groupId>
<<<<<<< HEAD
        <version>3.7.0-SNAPSHOT</version>
=======
        <version>3.8.1-SNAPSHOT</version>
>>>>>>> 3a073b32
    </parent>

	<dependencies>
		<dependency>
			<groupId>org.apache.maven</groupId>
			<artifactId>maven-plugin-api</artifactId>
		</dependency>

		<dependency>
			<groupId>org.apache.maven</groupId>
			<artifactId>maven-project</artifactId>
		</dependency>

		<dependency>
            <groupId>org.liquibase</groupId>
            <artifactId>liquibase-core</artifactId>
			<version>${project.version}</version>
		</dependency>

		<dependency>
			<groupId>org.apache.maven.shared</groupId>
			<artifactId>maven-plugin-testing-harness</artifactId>
		</dependency>

		<dependency>
			<groupId>org.apache.derby</groupId>
			<artifactId>derby</artifactId>
			<version>${derby.version}</version><!--$NO-MVN-MAN-VER$-->
			<scope>test</scope>
		</dependency>
	</dependencies>

	<build>
		<plugins>
			<plugin>
				<artifactId>maven-surefire-plugin</artifactId>
				<version>${maven-surefire-plugin.version}</version>
				<configuration>
					<redirectTestOutputToFile>true</redirectTestOutputToFile>
					<systemProperties>
					<property>
					<name>liquibase.log.level</name>
					<value>FINEST</value>
					</property>
					</systemProperties>
				</configuration>
			</plugin>

			<plugin>
				<artifactId>maven-deploy-plugin</artifactId>
				<configuration>
					<skip>false</skip>
				</configuration>
			</plugin>

			<plugin>
				<groupId>org.apache.maven.plugins</groupId>
				<artifactId>maven-plugin-plugin</artifactId>
				<executions>
					<execution>
						<id>generated-helpmojo</id>
						<goals>
							<goal>helpmojo</goal>
						</goals>
					</execution>
				</executions>
			</plugin>
		</plugins>

		<pluginManagement>
			<plugins>
				<!--This plugin's configuration is used to store Eclipse m2e settings only. It has no influence on the Maven
						build itself. -->
				<plugin>
					<groupId>org.eclipse.m2e</groupId>
					<artifactId>lifecycle-mapping</artifactId>
					<version>1.0.0</version>
					<configuration>
						<lifecycleMappingMetadata>
							<pluginExecutions>
								<pluginExecution>
									<pluginExecutionFilter>
										<groupId>
											org.apache.maven.plugins
										</groupId>
										<artifactId>
											maven-plugin-plugin
										</artifactId>
										<versionRange>
											[2.6,)
										</versionRange>
										<goals>
											<goal>descriptor</goal>
											<goal>helpmojo</goal>
										</goals>
									</pluginExecutionFilter>
									<action>
										<ignore />
									</action>
								</pluginExecution>
							</pluginExecutions>
						</lifecycleMappingMetadata>
					</configuration>
				</plugin>
			</plugins>
		</pluginManagement>
	</build>

	<reporting>
		<plugins>
			<plugin>
				<groupId>org.apache.maven.plugins</groupId>
				<artifactId>maven-plugin-plugin</artifactId>
				<version>2.6</version>
			</plugin>
		</plugins>
	</reporting>

	<profiles>
		<profile>
			<id>release-sign-artifacts</id>
			<activation>
				<property>
					<name>performRelease</name>
					<value>true</value>
				</property>
			</activation>
			<build>
				<plugins>
					<plugin>
						<groupId>org.apache.maven.plugins</groupId>
						<artifactId>maven-gpg-plugin</artifactId>
						<executions>
							<execution>
								<id>sign-artifacts</id>
								<phase>verify</phase>
								<goals>
									<goal>sign</goal>
								</goals>
							</execution>
						</executions>
					</plugin>
				</plugins>
			</build>
		</profile>
	</profiles>
</project>
<|MERGE_RESOLUTION|>--- conflicted
+++ resolved
@@ -11,11 +11,7 @@
     <parent>
         <artifactId>liquibase-parent</artifactId>
         <groupId>org.liquibase</groupId>
-<<<<<<< HEAD
-        <version>3.7.0-SNAPSHOT</version>
-=======
         <version>3.8.1-SNAPSHOT</version>
->>>>>>> 3a073b32
     </parent>
 
 	<dependencies>
