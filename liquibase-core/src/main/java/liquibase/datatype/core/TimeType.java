package liquibase.datatype.core;

import liquibase.database.core.*;
import liquibase.datatype.DataTypeInfo;
import liquibase.datatype.DatabaseDataType;
import liquibase.datatype.LiquibaseDataType;
import liquibase.exception.DatabaseException;
import liquibase.statement.DatabaseFunction;
import liquibase.database.Database;

@DataTypeInfo(name="time", aliases = {"java.sql.Types.TIME", "java.sql.Time"}, minParameters = 0, maxParameters = 0, priority = LiquibaseDataType.PRIORITY_DEFAULT)
public class TimeType  extends LiquibaseDataType {

    @Override
    public DatabaseDataType toDatabaseDataType(Database database) {
<<<<<<< HEAD
=======
        if (database instanceof InformixDatabase) {
            return new DatabaseDataType("INTERVAL HOUR TO FRACTION", 5);
        }
        if (database instanceof MSSQLDatabase) {
            try {
                if (database.getDatabaseMajorVersion() <= 9) {
                    return new DatabaseDataType("DATETIME");
                }
            } catch (DatabaseException e) {
                //assume greater than sql 2008 and TIME will work
            }
        }
        if (database instanceof OracleDatabase) {
            return new DatabaseDataType("DATE");
        }
>>>>>>> 2129a70c
        return new DatabaseDataType(getName());
    }

    @Override
    public String objectToSql(Object value, Database database) {
        if (value == null || value.toString().equalsIgnoreCase("null")) {
            return null;
        }  else if (value instanceof DatabaseFunction) {
            return database.generateDatabaseFunctionValue((DatabaseFunction) value);
        } else if (value instanceof java.sql.Time) {
            return database.getTimeLiteral(((java.sql.Time) value));
        } else {
            return "'"+((String) value).replaceAll("'","''")+"'";
        }
    }

}<|MERGE_RESOLUTION|>--- conflicted
+++ resolved
@@ -13,8 +13,6 @@
 
     @Override
     public DatabaseDataType toDatabaseDataType(Database database) {
-<<<<<<< HEAD
-=======
         if (database instanceof InformixDatabase) {
             return new DatabaseDataType("INTERVAL HOUR TO FRACTION", 5);
         }
@@ -30,7 +28,6 @@
         if (database instanceof OracleDatabase) {
             return new DatabaseDataType("DATE");
         }
->>>>>>> 2129a70c
         return new DatabaseDataType(getName());
     }
 
