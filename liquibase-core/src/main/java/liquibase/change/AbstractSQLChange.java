package liquibase.change;

<<<<<<< HEAD
import liquibase.Scope;
=======
import liquibase.change.core.RawSQLChange;
>>>>>>> 668c59ae
import liquibase.configuration.GlobalConfiguration;
import liquibase.configuration.LiquibaseConfiguration;
import liquibase.database.Database;
import liquibase.database.core.MSSQLDatabase;
import liquibase.exception.DatabaseException;
import liquibase.exception.UnexpectedLiquibaseException;
import liquibase.exception.ValidationErrors;
import liquibase.exception.Warnings;
import liquibase.logging.LogType;
import liquibase.statement.SqlStatement;
import liquibase.statement.core.RawSqlStatement;
import liquibase.util.StringUtil;

import java.io.*;
import java.util.ArrayList;
import java.util.List;

/**
 * A common parent for all raw SQL related changes regardless of where the sql was sourced from.
 * 
 * Implements the necessary logic to choose how the SQL string should be parsed to generate the statements.
 *
 */
public abstract class AbstractSQLChange extends AbstractChange implements DbmsTargetedChange {

    private boolean stripComments;
    private boolean splitStatements;
    private String endDelimiter;
    private String sql;
    private String dbms;

    protected String encoding;


    protected AbstractSQLChange() {
        setStripComments(null);
        setSplitStatements(null);
    }

    public InputStream openSqlStream() throws IOException {
        return null;
    }

    @Override
    @DatabaseChangeProperty(since = "3.0", exampleValue = "h2, oracle")
    public String getDbms() {
        return dbms;
    }

    @Override
    public void setDbms(final String dbms) {
        this.dbms = dbms;
    }

    /**
     * {@inheritDoc}
     * @param database
     * @return always true (in AbstractSQLChange)
     */
    @Override
    public boolean supports(Database database) {
        return true;
    }

    @Override
    public Warnings warn(Database database) {
        return new Warnings();
    }

    @Override
    public ValidationErrors validate(Database database) {
        ValidationErrors validationErrors = new ValidationErrors();
        if (StringUtil.trimToNull(sql) == null) {
            validationErrors.addError("'sql' is required");
        }
        return validationErrors;

    }

    /**
     * Return if comments should be stripped from the SQL before passing it to the database.
     * <p></p>
     * This will always return a non-null value and should be a boolean rather than a Boolean, but that breaks the Bean Standard.
     */
    @DatabaseChangeProperty(description = "Set to true to remove any comments in the SQL before executing, otherwise false. Defaults to false if not set")
    public Boolean isStripComments() {
        return stripComments;
    }


    /**
     * Return true if comments should be stripped from the SQL before passing it to the database.
     * Passing null sets stripComments to the default value (false).
     */
    public void setStripComments(Boolean stripComments) {
        if (stripComments == null) {
            this.stripComments = false;
        } else {
            this.stripComments = stripComments;
        }
    }

    /**
     * Return if the SQL should be split into multiple statements before passing it to the database.
     * By default, statements are split around ";" and "go" delimiters.
     * <p></p>
     * This will always return a non-null value and should be a boolean rather than a Boolean, but that breaks the Bean Standard.
     */
    @DatabaseChangeProperty(description = "Set to false to not have liquibase split statements on ;'s and GO's. Defaults to true if not set")
    public Boolean isSplitStatements() {
        return splitStatements;
    }

    /**
     * Set whether SQL should be split into multiple statements.
     * Passing null sets stripComments to the default value (true).
     */
    public void setSplitStatements(Boolean splitStatements) {
        if (splitStatements == null) {
            this.splitStatements = true;
        } else {
            this.splitStatements = splitStatements;
        }
    }

    /**
     * Return the raw SQL managed by this Change
     */
    @DatabaseChangeProperty(serializationType = SerializationType.DIRECT_VALUE)
    public String getSql() {
        return sql;
    }

    /**
     * Set the raw SQL managed by this Change. The passed sql is trimmed and set to null if an empty string is passed.
     */
    public void setSql(String sql) {
       this.sql = StringUtil.trimToNull(sql);
    }

    /**
     * Set the end delimiter used to split statements. Will return null if the default delimiter should be used.
     *
     * @see #splitStatements
     */
    @DatabaseChangeProperty(description = "Delimiter to apply to the end of the statement. Defaults to ';', may be set to ''.", exampleValue = "\\nGO")
    public String getEndDelimiter() {
        return endDelimiter;
    }

    /**
     * Set the end delimiter for splitting SQL statements. Set to null to use the default delimiter.
     * @param endDelimiter
     */
    public void setEndDelimiter(String endDelimiter) {
        this.endDelimiter = endDelimiter;
    }

    /**
     * Calculates the checksum based on the contained SQL.
     *
     * @see liquibase.change.AbstractChange#generateCheckSum()
     */
    @Override
    public CheckSum generateCheckSum() {
        InputStream stream = null;
        try {
            stream = openSqlStream();

            String sql = this.sql;
            if ((stream == null) && (sql == null)) {
                sql = "";
            }

            if (sql != null) {
                stream = new ByteArrayInputStream(
                    sql.getBytes(
                        LiquibaseConfiguration.getInstance().getConfiguration(GlobalConfiguration.class)
                        .getOutputEncoding()
                    )
                );
            }

            return CheckSum.compute(new NormalizingStream(this.getEndDelimiter(), this.isSplitStatements(), this.isStripComments(), stream), false);
        } catch (IOException e) {
            throw new UnexpectedLiquibaseException(e);
        } finally {
            if (stream != null) {
                try {
                    stream.close();
                } catch (IOException e) {
                    Scope.getCurrentScope().getLog(getClass()).fine(LogType.LOG, "Error closing stream", e);
                }
            }
        }
    }


    /**
     * Generates one or more SqlStatements depending on how the SQL should be parsed.
     * If split statements is set to true then the SQL is split and each command is made into a separate SqlStatement.
     * <p></p>
     * If stripping comments is true then any comments are removed before the splitting is executed.
     * The set SQL is passed through the {@link java.sql.Connection#nativeSQL} method if a connection is available.
     */
    @Override
    public SqlStatement[] generateStatements(Database database) {

        List<SqlStatement> returnStatements = new ArrayList<>();

        String sql = StringUtil.trimToNull(getSql());
        if (sql == null) {
            return new SqlStatement[0];
        }

        String processedSQL = normalizeLineEndings(sql);
<<<<<<< HEAD
        for (String statement : StringUtil.processMutliLineSQL(processedSQL, isStripComments(), isSplitStatements(), getEndDelimiter())) {
=======
        if (this instanceof RawSQLChange && ((RawSQLChange) this).isRerunnable()) {
            returnStatements.add(new RawSqlStatement(processedSQL, getEndDelimiter()));
            return returnStatements.toArray(new SqlStatement[returnStatements.size()]);
        }
        for (String statement : StringUtils.processMutliLineSQL(processedSQL, isStripComments(), isSplitStatements(), getEndDelimiter())) {
>>>>>>> 668c59ae
            if (database instanceof MSSQLDatabase) {
                 statement = statement.replaceAll("\\n", "\r\n");
             }

            String escapedStatement = statement;
            try {
                if (database.getConnection() != null) {
                    escapedStatement = database.getConnection().nativeSQL(statement);
                }
            } catch (DatabaseException e) {
                escapedStatement = statement;
            }

            returnStatements.add(new RawSqlStatement(escapedStatement, getEndDelimiter()));
        }

        return returnStatements.toArray(new SqlStatement[returnStatements.size()]);
    }

    @Override
    public boolean generateStatementsVolatile(Database database) {
        return false;
    }

    @Override
    public boolean generateRollbackStatementsVolatile(Database database) {
        return false;
    }

    @Override
    public ChangeStatus checkStatus(Database database) {
        return new ChangeStatus().unknown("Cannot check raw sql status");
    }

    protected String normalizeLineEndings(String string) {
        return string.replace("\r", "");
    }

    public static class NormalizingStream extends InputStream {
        private ByteArrayInputStream headerStream;
        private PushbackInputStream stream;

        private byte[] quickBuffer = new byte[100];
        private List<Byte> resizingBuffer = new ArrayList<>();


        private int lastChar = 'X';
        private boolean seenNonSpace;

        public NormalizingStream(String endDelimiter, Boolean splitStatements, Boolean stripComments, InputStream stream) {
            this.stream = new PushbackInputStream(stream, 2048);
            try {
                this.headerStream = new ByteArrayInputStream((endDelimiter+":"+splitStatements+":"+stripComments+":").getBytes(LiquibaseConfiguration.getInstance().getConfiguration(GlobalConfiguration.class).getOutputEncoding()));
            } catch (UnsupportedEncodingException e) {
                throw new UnexpectedLiquibaseException(e);
            }
        }

        @Override
        public int read() throws IOException {
            if (headerStream != null) {
                int returnChar = headerStream.read();
                if (returnChar != -1) {
                    return returnChar;
                }
                headerStream = null;
            }

            int returnChar = stream.read();
            if (isWhiteSpace(returnChar)) {
                returnChar = ' ';
            }

            while ((returnChar == ' ') && (!seenNonSpace || (lastChar == ' '))) {
                returnChar = stream.read();

                if (isWhiteSpace(returnChar)) {
                    returnChar = ' ';
                }
            }

            seenNonSpace = true;

            lastChar = returnChar;

            if ((lastChar == ' ') && isOnlyWhitespaceRemaining()) {
                return -1;
            }

            return returnChar;
        }

        @Override
        public int available() throws IOException {
            return stream.available();
        }

        @Override
        public boolean markSupported() {
            return stream.markSupported();
        }

        @Override
        public void mark(int readlimit) {
            stream.mark(readlimit);
        }

        @Override
        public void reset() throws IOException {
            stream.reset();
        }

        private boolean isOnlyWhitespaceRemaining() throws IOException {
            try {
                int quickBufferUsed = 0;
                while (true) {
                    byte read = (byte) stream.read();
                    if (quickBufferUsed >= quickBuffer.length) {
                        resizingBuffer.add(read);
                    } else {
                        quickBuffer[quickBufferUsed++] = read;
                    }

                    if (read == -1) {
                        return true;
                    }
                    if (!isWhiteSpace(read)) {
                        if (!resizingBuffer.isEmpty()) {

                            byte[] buf = new byte[resizingBuffer.size()];
                            for (int i=0; i< resizingBuffer.size(); i++) {
                                buf[i] = resizingBuffer.get(i);
                            }

                            stream.unread(buf);
                        }

                        stream.unread(quickBuffer, 0, quickBufferUsed);
                        return false;
                    }
                }
            } finally {
                resizingBuffer.clear();
            }
        }

        private boolean isWhiteSpace(int read) {
            return (read == ' ') || (read == '\n') || (read == '\r') || (read == '\t');
        }

        @Override
        public void close() throws IOException {
            stream.close();
        }
    }
}<|MERGE_RESOLUTION|>--- conflicted
+++ resolved
@@ -1,10 +1,7 @@
 package liquibase.change;
 
-<<<<<<< HEAD
+import liquibase.change.core.RawSQLChange;
 import liquibase.Scope;
-=======
-import liquibase.change.core.RawSQLChange;
->>>>>>> 668c59ae
 import liquibase.configuration.GlobalConfiguration;
 import liquibase.configuration.LiquibaseConfiguration;
 import liquibase.database.Database;
@@ -221,15 +218,11 @@
         }
 
         String processedSQL = normalizeLineEndings(sql);
-<<<<<<< HEAD
-        for (String statement : StringUtil.processMutliLineSQL(processedSQL, isStripComments(), isSplitStatements(), getEndDelimiter())) {
-=======
         if (this instanceof RawSQLChange && ((RawSQLChange) this).isRerunnable()) {
             returnStatements.add(new RawSqlStatement(processedSQL, getEndDelimiter()));
             return returnStatements.toArray(new SqlStatement[returnStatements.size()]);
         }
-        for (String statement : StringUtils.processMutliLineSQL(processedSQL, isStripComments(), isSplitStatements(), getEndDelimiter())) {
->>>>>>> 668c59ae
+        for (String statement : StringUtil.processMutliLineSQL(processedSQL, isStripComments(), isSplitStatements(), getEndDelimiter())) {
             if (database instanceof MSSQLDatabase) {
                  statement = statement.replaceAll("\\n", "\r\n");
              }
