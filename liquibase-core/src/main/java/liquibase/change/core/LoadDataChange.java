package liquibase.change.core;

import liquibase.CatalogAndSchema;
import liquibase.change.*;
import liquibase.changelog.ChangeSet;
import liquibase.database.AbstractJdbcDatabase;
import liquibase.database.Database;
import liquibase.database.core.MSSQLDatabase;
import liquibase.database.core.MySQLDatabase;
import liquibase.database.core.PostgresDatabase;
import liquibase.datatype.DataTypeFactory;
import liquibase.datatype.LiquibaseDataType;
import liquibase.exception.DatabaseException;
import liquibase.exception.UnexpectedLiquibaseException;
import liquibase.exception.Warnings;
import liquibase.executor.ExecutorService;
import liquibase.executor.LoggingExecutor;
import liquibase.io.EmptyLineAndCommentSkippingInputStream;
import liquibase.logging.LogService;
import liquibase.logging.LogType;
import liquibase.logging.Logger;
import liquibase.resource.ResourceAccessor;
import liquibase.resource.UtfBomAwareReader;
import liquibase.snapshot.InvalidExampleException;
import liquibase.snapshot.SnapshotGeneratorFactory;
import liquibase.statement.BatchDmlExecutablePreparedStatement;
import liquibase.statement.ExecutablePreparedStatementBase;
import liquibase.statement.InsertExecutablePreparedStatement;
import liquibase.statement.SqlStatement;
import liquibase.statement.core.InsertOrUpdateStatement;
import liquibase.statement.core.InsertSetStatement;
import liquibase.statement.core.InsertStatement;
import liquibase.structure.core.Column;
import liquibase.structure.core.DataType;
import liquibase.structure.core.Table;
import liquibase.util.BooleanParser;
import liquibase.util.StreamUtil;
import liquibase.util.StringUtils;
import liquibase.util.csv.CSVReader;

import java.io.IOException;
import java.io.InputStream;
import java.io.Reader;
import java.util.*;

import static java.util.ResourceBundle.getBundle;

@DatabaseChange(name = "loadData",
        description = "Loads data from a CSV file into an existing table. A value of NULL in a cell will be " +
                "converted to a database NULL rather than the string 'NULL'.\n" +
                "Lines starting with # (hash) sign are treated as comments. You can change comment pattern by " +
                "specifying 'commentLineStartsWith' property in loadData tag." +
                "To disable comments set 'commentLineStartsWith' to empty value'\n" +
                "\n" +
                "If the data type for a load column is set to NUMERIC, numbers are parsed in US locale (e.g. 123.45)." +
                "\n" +
                "Date/Time values included in the CSV file should be in ISO format " +
            "http://en.wikipedia.org/wiki/ISO_8601 in order to be parsed correctly by Liquibase. Liquibase will " +
                "initially set the date format to be 'yyyy-MM-dd'T'HH:mm:ss' and then it checks for two special " +
                "cases which will override the data format string.\n" +
                "\n" +
                "If the string representing the date/time includes a '.', then the date format is changed to " +
                "'yyyy-MM-dd'T'HH:mm:ss.SSS'\n" +
                "If the string representing the date/time includes a space, then the date format is changed " +
                "to 'yyyy-MM-dd HH:mm:ss'\n" +
            "Once the date format string is set, Liquibase will then call the SimpleDateFormat.parse() method " +
                "attempting to parse the input string so that it can return a Date/Time. If problems occur, " +
                "then a ParseException is thrown and the input string is treated as a String for the INSERT command " +
                "to be generated.",
        priority = ChangeMetaData.PRIORITY_DEFAULT, appliesTo = "table",
        since = "1.7")
public class LoadDataChange extends AbstractChange implements ChangeWithColumns<LoadDataColumnConfig> {
    /**
     * CSV Lines starting with that sign(s) will be treated as comments by default
     */
    public static final String DEFAULT_COMMENT_PATTERN = "#";
    private static final Logger LOG = LogService.getLog(LoadDataChange.class);
    private static ResourceBundle coreBundle = getBundle("liquibase/i18n/liquibase-core");
    private String catalogName;
    private String schemaName;
    private String tableName;
    private String file;
    private String commentLineStartsWith = DEFAULT_COMMENT_PATTERN;
    private Boolean relativeToChangelogFile;
    private String encoding;
    private String separator = liquibase.util.csv.CSVReader.DEFAULT_SEPARATOR + "";
    private String quotchar = liquibase.util.csv.CSVReader.DEFAULT_QUOTE_CHARACTER + "";
    private List<LoadDataColumnConfig> columns = new ArrayList<>();

    private Boolean usePreparedStatements;

    /**
     * Transform a value read from a CSV file into a string to be written into the database if the column type
     * is not known.
     *
     * @param value the value to transform
     * @return if the value is empty or the string "NULL" (case-insensitive), return the empty string.
     * If not, the value "toString()" representation (trimmed of spaces left and right) is returned.
     */
    protected static String getValueToWrite(Object value) {
        if ((value == null) || "NULL".equalsIgnoreCase(value.toString())) {
            return "";
        } else {
            return value.toString().trim();
        }
    }

    // TODO: We can currently do this for INSERT operations, but not yet for UPDATE operations, so loadUpdateDataChange
    // will overwrite this flag for now.
    protected boolean hasPreparedStatementsImplemented() {
        return true;
    }

    @Override
    public boolean supports(Database database) {
        return true;
    }

    @Override
    public boolean generateRollbackStatementsVolatile(Database database) {
        return true;
    }

    @DatabaseChangeProperty(
        since = "3.0",
        mustEqualExisting = "table.catalog"
    )
    public String getCatalogName() {
        return catalogName;
    }

    public void setCatalogName(String catalogName) {
        this.catalogName = catalogName;
    }

    @DatabaseChangeProperty(mustEqualExisting = "table.schema")
    public String getSchemaName() {
        return schemaName;
    }

    public void setSchemaName(String schemaName) {
        this.schemaName = schemaName;
    }

    @DatabaseChangeProperty(
        description = "Name of the table to insert data into",
        requiredForDatabase = "all",
        mustEqualExisting = "table"
    )
    public String getTableName() {
        return tableName;
    }

    public void setTableName(String tableName) {
        this.tableName = tableName;
    }

    @DatabaseChangeProperty(
        description = "CSV file to load",
        exampleValue = "com/example/users.csv",
        requiredForDatabase = "all"
    )
    public String getFile() {
        return file;
    }

    public void setFile(String file) {
        this.file = file;
    }

    public Boolean getUsePreparedStatements() {
        return usePreparedStatements;
    }

    public void setUsePreparedStatements(Boolean usePreparedStatements) {
        this.usePreparedStatements = usePreparedStatements;
    }

    public String getCommentLineStartsWith() {
        return commentLineStartsWith;
    }

    public void setCommentLineStartsWith(String commentLineStartsWith) {

        //if the value is null (not provided) we want to use default value
        if (commentLineStartsWith == null) {
            this.commentLineStartsWith = DEFAULT_COMMENT_PATTERN;
        } else if ("".equals(commentLineStartsWith)) {
            this.commentLineStartsWith = null;
        } else {
            this.commentLineStartsWith = commentLineStartsWith;
        }
    }

    public Boolean isRelativeToChangelogFile() {
        return relativeToChangelogFile;
    }

    public void setRelativeToChangelogFile(Boolean relativeToChangelogFile) {
        this.relativeToChangelogFile = relativeToChangelogFile;
    }

    @DatabaseChangeProperty(
        description = "Encoding of the CSV file (defaults to UTF-8)",
        exampleValue = "UTF-8"
    )
    public String getEncoding() {
        return encoding;
    }

    public void setEncoding(String encoding) {
        this.encoding = encoding;
    }

    @DatabaseChangeProperty(exampleValue = ",")
    public String getSeparator() {
        return separator;
    }

    public void setSeparator(String separator) {
        if ((separator != null) && "\\t".equals(separator)) {
            separator = "\t";
        }
        this.separator = separator;
    }

    @DatabaseChangeProperty(exampleValue = "'")
    public String getQuotchar() {
        return quotchar;
    }

    public void setQuotchar(String quotchar) {
        this.quotchar = quotchar;
    }

    @Override
    public void addColumn(LoadDataColumnConfig column) {
        columns.add(column);
    }

    @Override
    @DatabaseChangeProperty(description = "Defines how the data should be loaded.", requiredForDatabase = "all")
    public List<LoadDataColumnConfig> getColumns() {
        return columns;
    }

    @Override
    public void setColumns(List<LoadDataColumnConfig> columns) {
        this.columns = columns;
    }

    @Override
    public SqlStatement[] generateStatements(Database database) {
        boolean databaseSupportsBatchUpdates = false;
        try {
            databaseSupportsBatchUpdates = database.supportsBatchUpdates();
        } catch (DatabaseException e) {
            throw new UnexpectedLiquibaseException(e);
        }

        CSVReader reader = null;
        try {
            reader = getCSVReader();

            if (reader == null) {
                throw new UnexpectedLiquibaseException("Unable to read file " + this.getFile());
            }

            String[] headers = reader.readNext();
            if (headers == null) {
                throw new UnexpectedLiquibaseException("Data file " + getFile() + " was empty");
            }

            // If we do not have a column list yet, take the column list we interpolated from the CSV headers
            // earlier.
            if (columns.isEmpty()) {
                columns.addAll(getColumnsFromHeaders(headers));
            }

            // If we have an real JDBC connection to the database, ask the database for any missing column types.
            try {
                retrieveMissingColumnLoadTypes(columns, database);
            } catch (DatabaseException e) {
                throw new UnexpectedLiquibaseException(e);
            }

            List<ExecutablePreparedStatementBase> batchedStatements = new ArrayList<>();
            boolean anyPreparedStatements = false;
            String[] line;
            // Start at '1' to take into account the header (already processed):
            int lineNumber = 1;

            boolean isCommentingEnabled = StringUtils.isNotEmpty(commentLineStartsWith);

            List<SqlStatement> statements = new ArrayList<>();
            while ((line = reader.readNext()) != null) {
                lineNumber++;
                if
                ((line.length == 0) || ((line.length == 1) && (StringUtils.trimToNull(line[0]) == null)) ||
                    (isCommentingEnabled && isLineCommented(line))
                ) {
                    //nothing interesting on this line
                    continue;
                }

                // Ensure each line has the same number of columns defined as does the header.
                // (Failure could indicate unquoted strings with commas, for example).
                if (line.length != headers.length) {
                    throw new UnexpectedLiquibaseException(
                        "CSV file " + getFile() + " Line " + lineNumber + " has " + line.length +
                            " values defined, Header has " + headers.length +
                            ". Numbers MUST be equal (check for unquoted string with embedded commas)"
                    );
                }

                boolean needsPreparedStatement = false;
                if (usePreparedStatements != null && usePreparedStatements) {
                    needsPreparedStatement = true;
                }

                List<ColumnConfig> columnsFromCsv = new ArrayList<>();
                for (int i = 0; i < headers.length; i++) {
                    Object value = line[i];
                    String columnName = headers[i].trim();

                    ColumnConfig valueConfig = new ColumnConfig();

                    ColumnConfig columnConfig = getColumnConfig(i, headers[i].trim());
                    if (columnConfig != null) {
                        if ("skip".equalsIgnoreCase(columnConfig.getType())) {
                            continue;
                        }

                        // don't overwrite header name unless there is actually a value to override it with
                        if (columnConfig.getName() != null) {
                            columnName = columnConfig.getName();
                        }

                        valueConfig.setName(columnName);

                        if (columnConfig.getType() != null) {
                            if (columnConfig.getType().equalsIgnoreCase(LOAD_DATA_TYPE.BOOLEAN.toString())) {
                                if ("NULL".equalsIgnoreCase(value.toString())) {
                                    valueConfig.setValue(null);
                                } else {
                                    valueConfig.setValueBoolean(
                                        BooleanParser.parseBoolean(value.toString().toLowerCase())
                                    );
                                }
                            } else if (columnConfig.getType().equalsIgnoreCase(LOAD_DATA_TYPE.NUMERIC.toString())) {
                                if ("NULL".equalsIgnoreCase(value.toString())) {
                                    valueConfig.setValue(null);
                                } else {
                                    valueConfig.setValueNumeric(value.toString());
                                }
                            } else if
                            (
                                columnConfig.getType().toLowerCase().contains("date")
                                    || columnConfig.getType().toLowerCase().contains("time")
                            ) {
                                if ("NULL".equalsIgnoreCase(value.toString())) {
                                    valueConfig.setValue(null);
                                } else {
                                    valueConfig.setValueDate(value.toString());
                                }
                            } else if (columnConfig.getType().equalsIgnoreCase(LOAD_DATA_TYPE.STRING.toString())) {
                                if ("NULL".equalsIgnoreCase(value.toString())) {
                                    valueConfig.setValue(null);
                                } else {
                                    valueConfig.setValue(value.toString());
                                }
                            } else if (columnConfig.getType().equalsIgnoreCase(LOAD_DATA_TYPE.COMPUTED.toString())) {
                                if ("NULL".equalsIgnoreCase(value.toString())) {
                                    valueConfig.setValue(null);
                                } else {
                                    liquibase.statement.DatabaseFunction function =
                                        new liquibase.statement.DatabaseFunction(value.toString());
                                    valueConfig.setValueComputed(function);
                                }
                            } else if (columnConfig.getType().equalsIgnoreCase(LOAD_DATA_TYPE.SEQUENCE.toString())) {
                                String sequenceName;
                                if ("NULL".equalsIgnoreCase(value.toString())) {
                                    sequenceName = columnConfig.getDefaultValue();
                                    if (sequenceName == null) {
                                        throw new UnexpectedLiquibaseException(
                                            "Must set a sequence name in the loadData column defaultValue attribute"
                                        );
                                    }
                                } else {
                                    sequenceName = value.toString();
                                }
                                liquibase.statement.SequenceNextValueFunction function =
                                    new liquibase.statement.SequenceNextValueFunction(sequenceName);
                                valueConfig.setValueComputed(function);

                            } else if (columnConfig.getType().equalsIgnoreCase(LOAD_DATA_TYPE.BLOB.toString())) {
                                if ("NULL".equalsIgnoreCase(value.toString())) {
                                    valueConfig.setValue(null);
                                } else {
                                    valueConfig.setValueBlobFile(value.toString());
                                    needsPreparedStatement = true;
                                }
                            } else if (columnConfig.getType().equalsIgnoreCase(LOAD_DATA_TYPE.CLOB.toString())) {
                                if ("NULL".equalsIgnoreCase(value.toString())) {
                                    valueConfig.setValue(null);
                                } else {
                                    valueConfig.setValueClobFile(value.toString());
                                    needsPreparedStatement = true;
                                }
                            } else {
                                throw new UnexpectedLiquibaseException(
                                    String.format(coreBundle.getString("loaddata.type.is.not.supported"),
                                        columnConfig.getType()
                                    )
                                );
                            }
                        } else {
                            // columnConfig did not specify a type
                            valueConfig.setValue(getValueToWrite(value));
                        }
                    } else {
                        // No columnConfig found. Assume header column name to be the table column name.
                        if (columnName.contains("(") || (columnName.contains(")") && (database instanceof
                            AbstractJdbcDatabase))) {
                            columnName = ((AbstractJdbcDatabase) database).quoteObject(columnName, Column.class);
                        }

                        valueConfig.setName(columnName);

                        valueConfig.setValue(getValueToWrite(value));
                    }
                    columnsFromCsv.add(valueConfig);
                }
                // end of: iterate through all the columns of a CSV line

                // Try to use prepared statements if any of the two following conditions apply:
                // 1. There is no other option than using a prepared statement (e.g. in cases of LOBs)
                // 2. The database supports batched statements (for improved performance) AND we are not in an
                //    "SQL" mode (i.e. we generate an SQL file instead of actually modifying the database).
                if
                (
                    (needsPreparedStatement ||
                        (databaseSupportsBatchUpdates &&
                                !(ExecutorService.getInstance().getExecutor(database) instanceof LoggingExecutor)
                        )
                    )
                    && hasPreparedStatementsImplemented()
                ) {
                    anyPreparedStatements = true;
                    ExecutablePreparedStatementBase stmt =
                        this.createPreparedStatement(
                            database, getCatalogName(), getSchemaName(), getTableName(), columnsFromCsv,
                            getChangeSet(), getResourceAccessor()
                        );
                    batchedStatements.add(stmt);
                } else {
                    InsertStatement insertStatement =
                        this.createStatement(getCatalogName(), getSchemaName(), getTableName());

                    for (ColumnConfig column : columnsFromCsv) {
                        String columnName = column.getName();
                        Object value = column.getValueObject();

                        if (value == null) {
                            value = "NULL";
                        }

                        insertStatement.addColumnValue(columnName, value);
                    }

                    statements.add(insertStatement);
                }
                // end of: will we use a PreparedStatement?
            }
            // end of: loop for every input line from the CSV file

            if (anyPreparedStatements) {

                // If we have only prepared statements and the database supports batching, let's roll
                if (databaseSupportsBatchUpdates && statements.isEmpty() && (!batchedStatements.isEmpty())) {
                    return new SqlStatement[] {
                            new BatchDmlExecutablePreparedStatement(
                                    database, getCatalogName(), getSchemaName(),
                                    getTableName(), columns,
                                    getChangeSet(), getResourceAccessor(),
                                    batchedStatements)
                    };
                } else {
                    return statements.toArray(new SqlStatement[statements.size()]);
                }
            } else {
<<<<<<< HEAD
                InsertSetStatement statementSet = this.createStatementSet(
                        getCatalogName(), getSchemaName(), getTableName()
                );
=======
            	if (statements.isEmpty()) {
            		// avoid returning unnecessary dummy statement
            		return new SqlStatement[0];
            	}

                InsertSetStatement statementSet = this.createStatementSet(getCatalogName(), getSchemaName(), getTableName());
>>>>>>> 86827b48
                for (SqlStatement stmt : statements) {
                    statementSet.addInsertStatement((InsertStatement) stmt);
                }

                if ((database instanceof MSSQLDatabase) || (database instanceof MySQLDatabase) || (database
                    instanceof PostgresDatabase)) {
                    List<InsertStatement> innerStatements = statementSet.getStatements();
                    if ((innerStatements != null) && (!innerStatements.isEmpty()) && (innerStatements.get(0)
                        instanceof InsertOrUpdateStatement)) {
                        //cannot do insert or update in a single statement
                        return statementSet.getStatementsArray();
                    }
                    // we only return a single "statement" - it's capable of emitting multiple sub-statements,
                    // should the need arise, on generation.
                    return new SqlStatement[]{statementSet};
                } else {
                    return statementSet.getStatementsArray();
                }
            }
        } catch (IOException e) {
            throw new RuntimeException(e);
        } catch (UnexpectedLiquibaseException ule) {
            if ((getChangeSet() != null) && (getChangeSet().getFailOnError() != null) && !getChangeSet()
                .getFailOnError()) {
                LOG.info(LogType.LOG, "Change set " + getChangeSet().toString(false) +
                         " failed, but failOnError was false.  Error: " + ule.getMessage());
                return new SqlStatement[0];
            } else {
                throw ule;
            }
        } finally {
            if (null != reader) {
                try {
                    reader.close();
                } catch (IOException e) {
                    // Do nothing
                }
            }
        }
    }

    /**
     * Iterate through the List of LoadDataColumnConfig and ask the database for any column types that we have
     * no data type of.
     * @param columns a list of LoadDataColumnConfigs to process
     */
    @SuppressWarnings("CommentedOutCodeLine")
    private void retrieveMissingColumnLoadTypes(List<LoadDataColumnConfig> columns, Database database) throws
            DatabaseException {
        boolean matched = false;

        // If no column is missing type information, we are already done.
        for (LoadDataColumnConfig c : columns) {
            if (c.getType() == null) {
                matched = true;
            }
        }
        if (!matched) {
            return;
        }
        /* The above is the JDK7 version of:
           if (columns.stream().noneMatch(c -> c.getType() == null)) {
            return;
        }
        */

        // Snapshot the database table
        CatalogAndSchema catalogAndSchema = new CatalogAndSchema(getCatalogName(), getSchemaName());
        catalogAndSchema = catalogAndSchema.standardize(database);
        Table targetTable = new Table(catalogAndSchema.getCatalogName(), catalogAndSchema.getSchemaName(),
                database.correctObjectName(getTableName(), Table.class));
        Table snapshotOfTable;
        try {
            snapshotOfTable = SnapshotGeneratorFactory.getInstance().createSnapshot(
                        targetTable,
                        database);
        } catch (InvalidExampleException e) {
            throw new DatabaseException(e);
        }
        if (snapshotOfTable == null) {
            LOG.warning(LogType.LOG, String.format(
                    coreBundle.getString("could.not.snapshot.table.to.get.the.missing.column.type.information"),
                    database.escapeTableName(
                            targetTable.getSchema().getCatalogName(),
                            targetTable.getSchema().getName(),
                            targetTable.getName())
            ));
            return;
        }

        // Save the columns of the database table in a lookup table
        Map<String, Column> tableColumns = new HashMap<>();
        for (Column c : snapshotOfTable.getColumns()) {
            tableColumns.put(c.getName(), c);
        }
        /* The above is the JDK7 version of:
            snapshotOfTable.getColumns().forEach(c -> tableColumns.put(c.getName(), c));
        */

        // Normalise the LoadDataColumnConfig column names to the database
        Map<String, LoadDataColumnConfig> columnConfigs = new HashMap<>();
        for (LoadDataColumnConfig c : columns) {
            columnConfigs.put(
                database.correctObjectName(c.getName(), Column.class),
                c
            );
        }
        /* The above is the JDK7 version of:
        columns.forEach(c -> columnConfigs.put(
                database.correctObjectName(c.getName(), Column.class),
                c
        ));
        */

        for (Map.Entry<String, LoadDataColumnConfig> entry : columnConfigs.entrySet()) {
            if (!(entry.getValue().getType() == null)) {
                continue;
            }
            LoadDataColumnConfig columnConfig = entry.getValue();
            DataType dataType = tableColumns.get(entry.getKey()).getType();
            if (dataType == null) {
                LOG.warning(LogType.LOG, String.format(coreBundle.getString("unable.to.find.load.data.type"),
                    columnConfig.toString(), snapshotOfTable.toString()));
                columnConfig.setType(LOAD_DATA_TYPE.STRING.toString());
            } else {
                LiquibaseDataType liquibaseDataType = DataTypeFactory.getInstance()
                    .fromDescription(dataType.toString(), database);
                if (liquibaseDataType != null) {
                    columnConfig.setType(liquibaseDataType.getLoadTypeName().toString());
                } else {
                    LOG.warning(LogType.LOG, String.format(coreBundle.getString("unable.to.convert.load.data.type"),
                        columnConfig.toString(), snapshotOfTable.toString(), liquibaseDataType.toString()));
                }
            }
        }

        /* The above is the JDK7 version of:
        columnConfigs.entrySet().stream()
                .filter(entry -> entry.getValue().getType() == null)
                .forEach(entry -> {
                    LoadDataColumnConfig columnConfig = entry.getValue();
                    DataType dataType = tableColumns.get(entry.getKey()).getType();
                    if (dataType == null) {
                        LOG.warning(String.format(coreBundle.getString("unable.to.find.load.data.type"),
                                columnConfig.toString(), snapshotOfTable.toString() ));
                        columnConfig.setType(LOAD_DATA_TYPE.STRING.toString());
                    } else {
                        LiquibaseDataType liquibaseDataType = DataTypeFactory.getInstance()
                                .fromDescription(dataType.toString(), database);
                        if (liquibaseDataType != null) {
                            columnConfig.setType(liquibaseDataType.getLoadTypeName().toString());
                        } else {
                            LOG.warning(String.format(coreBundle.getString("unable.to.convert.load.data.type"),
                                    columnConfig.toString(), snapshotOfTable.toString(), liquibaseDataType.toString()));
                        }
                    }
                }
        );
        */
    }

    /**
     * If no columns (and their data types) are specified in the loadData change, we interpolate their names from
     * the header columns of the CSV file.
     * @param headers the headers of the CSV file
     * @return a List of LoadDataColumnConfigs
     */
    private List<LoadDataColumnConfig> getColumnsFromHeaders(String[] headers) {
        ArrayList<LoadDataColumnConfig> result = new ArrayList<>();
        int i=0;
        for (String columnNameFromHeader : headers) {
            LoadDataColumnConfig loadDataColumnConfig = new LoadDataColumnConfig();
            loadDataColumnConfig.setIndex(i);
            loadDataColumnConfig.setHeader(columnNameFromHeader);
            loadDataColumnConfig.setName(columnNameFromHeader);
            result.add(loadDataColumnConfig);
            i++;
        }
        return result;
    }

    private boolean isLineCommented(String[] line) {
        return StringUtils.startsWith(line[0], commentLineStartsWith);
    }

    @Override
    public boolean generateStatementsVolatile(Database database) {
        return true;
    }

    public CSVReader getCSVReader() throws IOException {
        ResourceAccessor resourceAccessor = getResourceAccessor();
        if (resourceAccessor == null) {
            throw new UnexpectedLiquibaseException("No file resourceAccessor specified for " + getFile());
        }
        InputStream stream = StreamUtil.openStream(file, isRelativeToChangelogFile(), getChangeSet(), resourceAccessor);
        if (stream == null) {
            return null;
        }
        Reader streamReader;
        if (getEncoding() == null) {
            streamReader = new UtfBomAwareReader(stream);
        } else {
            streamReader = new UtfBomAwareReader(stream, getEncoding());
        }

        char quotchar;
        if (StringUtils.trimToEmpty(this.quotchar).isEmpty()) {
            // hope this is impossible to have a field surrounded with non ascii char 0x01
            quotchar = '\1';
        } else {
            quotchar = this.quotchar.charAt(0);
        }

        if (separator == null) {
            separator = liquibase.util.csv.CSVReader.DEFAULT_SEPARATOR + "";
        }

        return new CSVReader(streamReader, separator.charAt(0), quotchar);
    }

    protected ExecutablePreparedStatementBase createPreparedStatement(
            Database database, String catalogName, String schemaName, String tableName,
            List<ColumnConfig> columns, ChangeSet changeSet, ResourceAccessor resourceAccessor) {
        return new InsertExecutablePreparedStatement(database, catalogName, schemaName, tableName, columns,
                changeSet, resourceAccessor);
    }

    protected InsertStatement createStatement(String catalogName, String schemaName, String tableName) {
        return new InsertStatement(catalogName, schemaName, tableName);
    }

    protected InsertSetStatement createStatementSet(String catalogName, String schemaName, String tableName) {
        return new InsertSetStatement(catalogName, schemaName, tableName);
    }

    protected ColumnConfig getColumnConfig(int index, String header) {
        for (LoadDataColumnConfig config : columns) {
            if ((config.getIndex() != null) && config.getIndex().equals(index)) {
                return config;
            }
            if ((config.getHeader() != null) && config.getHeader().equalsIgnoreCase(header)) {
                return config;
            }

            if ((config.getName() != null) && config.getName().equalsIgnoreCase(header)) {
                return config;
            }
        }
        return null;
    }

    @Override
    public ChangeStatus checkStatus(Database database) {
        return new ChangeStatus().unknown("Cannot check loadData status");
    }

    @Override
    public String getConfirmationMessage() {
        return "Data loaded from " + getFile() + " into " + getTableName();
    }

    @Override
    public CheckSum generateCheckSum() {
        InputStream stream = null;
        try {
            stream = StreamUtil.openStream(file, isRelativeToChangelogFile(), getChangeSet(), getResourceAccessor());
            if (stream == null) {
                throw new UnexpectedLiquibaseException(getFile() + " could not be found");
            }
            stream = new EmptyLineAndCommentSkippingInputStream(stream, commentLineStartsWith);
            return CheckSum.compute(getTableName() + ":" + CheckSum.compute(stream, /*standardizeLineEndings*/ true));
        } catch (IOException e) {
            throw new UnexpectedLiquibaseException(e);
        } finally {
            if (stream != null) {
                try {
                    stream.close();
                } catch (IOException ignore) {
                    // Do nothing
                }
            }
        }
    }

    @Override
    public Warnings warn(Database database) {
        return null;
    }

    @Override
    public String getSerializedObjectNamespace() {
        return STANDARD_CHANGELOG_NAMESPACE;
    }

    @SuppressWarnings("HardCodedStringLiteral")
    public enum LOAD_DATA_TYPE {
        BOOLEAN, NUMERIC, DATE, STRING, COMPUTED, SEQUENCE, BLOB, CLOB, SKIP
    }
}<|MERGE_RESOLUTION|>--- conflicted
+++ resolved
@@ -489,18 +489,14 @@
                     return statements.toArray(new SqlStatement[statements.size()]);
                 }
             } else {
-<<<<<<< HEAD
-                InsertSetStatement statementSet = this.createStatementSet(
-                        getCatalogName(), getSchemaName(), getTableName()
-                );
-=======
             	if (statements.isEmpty()) {
             		// avoid returning unnecessary dummy statement
             		return new SqlStatement[0];
             	}
 
-                InsertSetStatement statementSet = this.createStatementSet(getCatalogName(), getSchemaName(), getTableName());
->>>>>>> 86827b48
+                InsertSetStatement statementSet = this.createStatementSet(
+                        getCatalogName(), getSchemaName(), getTableName()
+                );
                 for (SqlStatement stmt : statements) {
                     statementSet.addInsertStatement((InsertStatement) stmt);
                 }
