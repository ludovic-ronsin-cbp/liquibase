--- conflicted
+++ resolved
@@ -17,11 +17,7 @@
 		<maven.compiler.source>1.7</maven.compiler.source>
 		<maven.compiler.target>1.7</maven.compiler.target>
 		<bundle.namespace>liquibase.*</bundle.namespace>
-<<<<<<< HEAD
-        <project.version>3.6.3</project.version>
-=======
         <project.version>3.7.0</project.version>
->>>>>>> 1425cf66
 	</properties>
 
 	<dependencies>
