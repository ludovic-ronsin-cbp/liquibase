--- conflicted
+++ resolved
@@ -15,9 +15,8 @@
  * @author Martin Meyer <martin.meyer@inftec.ch>
  */
 public class LiquibaseUpdateMojoExecutionTest extends AbstractLiquibaseMojoTest {
-<<<<<<< HEAD
 
-	public void testPlaceholder() {
+    public void testPlaceholder() {
 
 	}
 
@@ -33,19 +32,6 @@
 //	  LiquibaseUpdate update = (LiquibaseUpdate) lookupMojo("update", pom);
 //	  update.execute();
 //  }
-=======
-    /**
-     * Test the lookup of relative path names for changeLog
-     */
-    public void testRelativeClobFiles() throws Exception {
-        File pom = getTestFile("src/test/resources/update/relativeClobFiles/plugin_config.xml");
-
-        if (!pom.exists()) {
-            return;
-        }
-        LiquibaseUpdate update = (LiquibaseUpdate) lookupMojo("update", pom);
-        update.execute();
-    }
 
     public void testChangeLogParametersFromPropertiesFile() throws Exception {
         File pom = getTestFile("src/test/resources/update/parameters/plugin_config.xml");
@@ -75,5 +61,4 @@
                 .map(Object::toString)
                 .findFirst();
     }
->>>>>>> 9d1de79a
 }