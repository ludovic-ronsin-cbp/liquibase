--- conflicted
+++ resolved
@@ -176,13 +176,8 @@
             ;
         }
 
-<<<<<<< HEAD
-        LogFactory.getInstance().getLog().severe(errorStream.toString(LiquibaseConfiguration.getInstance().getConfiguration(GlobalConfiguration.class).getOutputEncoding()));
-        LogFactory.getInstance().getLog().info(inputStream.toString(LiquibaseConfiguration.getInstance().getConfiguration(GlobalConfiguration.class).getOutputEncoding()));
-=======
         String errorStreamOut = errorStream.toString(LiquibaseConfiguration.getInstance().getConfiguration(GlobalConfiguration.class).getOutputEncoding());
         String infoStreamOut = inputStream.toString(LiquibaseConfiguration.getInstance().getConfiguration(GlobalConfiguration.class).getOutputEncoding());
->>>>>>> 99a70963
 
         LogFactory.getLogger().severe(errorStreamOut);
         LogFactory.getLogger().info(infoStreamOut);
