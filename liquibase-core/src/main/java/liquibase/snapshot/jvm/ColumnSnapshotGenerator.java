package liquibase.snapshot.jvm;

import liquibase.database.AbstractJdbcDatabase;
import liquibase.database.Database;
import liquibase.database.core.*;
import liquibase.database.jvm.JdbcConnection;
import liquibase.exception.DatabaseException;
import liquibase.exception.UnexpectedLiquibaseException;
import liquibase.executor.ExecutorService;
import liquibase.logging.LogFactory;
import liquibase.snapshot.*;
import liquibase.statement.DatabaseFunction;
import liquibase.statement.core.RawSqlStatement;
import liquibase.structure.DatabaseObject;
import liquibase.structure.core.*;
import liquibase.util.SqlUtil;
import liquibase.util.StringUtils;

import java.sql.*;
import java.util.List;
import java.util.regex.Matcher;
import java.util.regex.Pattern;

public class ColumnSnapshotGenerator extends JdbcSnapshotGenerator {

    private static final String LIQUIBASE_COMPLETE = "liquibase-complete";

    private Pattern postgresValuePattern = Pattern.compile("'(.*)'::[\\w ]+");

    public ColumnSnapshotGenerator() {
        super(Column.class, new Class[]{Table.class, View.class});
    }

    @Override
    protected DatabaseObject snapshotObject(DatabaseObject example, DatabaseSnapshot snapshot) throws DatabaseException, InvalidExampleException {
        Database database = snapshot.getDatabase();
        Relation relation = ((Column) example).getRelation();
        if (((Column) example).getComputed() != null && ((Column) example).getComputed()) {
            return example;
        }
        Schema schema = relation.getSchema();

        List<CachedRow> columnMetadataRs = null;
        try {

            Column column = null;

            if (example.getAttribute(LIQUIBASE_COMPLETE, false)) {
                column = (Column) example;
                example.setAttribute(LIQUIBASE_COMPLETE, null);
            } else {
                JdbcDatabaseSnapshot.CachingDatabaseMetaData databaseMetaData = ((JdbcDatabaseSnapshot) snapshot).getMetaData();

                columnMetadataRs = databaseMetaData.getColumns(((AbstractJdbcDatabase) database).getJdbcCatalogName(schema), ((AbstractJdbcDatabase) database).getJdbcSchemaName(schema), relation.getName(), example.getName());

                if (columnMetadataRs.size() > 0) {
                    CachedRow data = columnMetadataRs.get(0);
                    column = readColumn(data, relation, database);
                }
            }
            if (column != null && database instanceof MSSQLDatabase && database.getDatabaseMajorVersion() >= 8) {
                String sql;
                if (database.getDatabaseMajorVersion() >= 9) {
                    // SQL Server 2005 or later
                    // https://technet.microsoft.com/en-us/library/ms177541.aspx
                    sql =
                            "SELECT CAST([ep].[value] AS [nvarchar](MAX)) AS [REMARKS] " +
                                    "FROM [sys].[extended_properties] AS [ep] " +
                                    "WHERE [ep].[class] = 1 " +
                                    "AND [ep].[major_id] = OBJECT_ID(N'" + database.escapeStringForDatabase(database.escapeTableName(schema.getCatalogName(), schema.getName(), relation.getName())) + "') " +
                                    "AND [ep].[minor_id] = COLUMNPROPERTY([ep].[major_id], N'" + database.escapeStringForDatabase(column.getName()) + "', 'ColumnId') " +
                                    "AND [ep].[name] = 'MS_Description'";
                } else {
                    // SQL Server 2000
                    // https://technet.microsoft.com/en-us/library/aa224810%28v=sql.80%29.aspx
                    sql =
                            "SELECT CAST([p].[value] AS [ntext]) AS [REMARKS] " +
                                    "FROM [dbo].[sysproperties] AS [p] " +
                                    "WHERE [p].[id] = OBJECT_ID(N'" + database.escapeStringForDatabase(database.escapeTableName(schema.getCatalogName(), schema.getName(), relation.getName())) + "') " +
                                    "AND [p].[smallid] = COLUMNPROPERTY([p].[id], N'" + database.escapeStringForDatabase(column.getName()) + "', 'ColumnId') " +
                                    "AND [p].[type] = 4 " +
                                    "AND [p].[name] = 'MS_Description'";
                }

<<<<<<< HEAD
                List<String> remarks = ExecutorService.getInstance().getExecutor(snapshot.getDatabase()).queryForList(new RawSqlStatement(sql), String.class);
=======
            if (column != null && database instanceof MSSQLDatabase) {
                List<String> remarks = ExecutorService.getInstance().getExecutor(snapshot.getDatabase()).queryForList(new RawSqlStatement("SELECT\n" +
                        " CAST(value as varchar(max)) as REMARKS\n" +
                        " FROM\n" +
                        " sys.extended_properties\n" +
                        "  WHERE\n" +
                        " name='MS_Description' " +
                        " AND major_id = OBJECT_ID('" + database.escapeStringForDatabase(database.escapeObjectName(relation.getSchema().getCatalogName(), column.getRelation().getSchema().getName(), column.getRelation().getName(), Table.class)) + "')\n" +
                        " AND\n" +
                        " minor_id = COLUMNPROPERTY(major_id, '" + database.escapeStringForDatabase(column.getName()) + "', 'ColumnId')"), String.class);

>>>>>>> 83bbe2b3
                if (remarks != null && remarks.size() > 0) {
                    column.setRemarks(StringUtils.trimToNull(remarks.iterator().next()));
                }
            }
            return column;
        } catch (Exception e) {
            throw new DatabaseException(e);
        }
    }

    @Override
    protected void addTo(DatabaseObject foundObject, DatabaseSnapshot snapshot) throws DatabaseException, InvalidExampleException {
        if (!snapshot.getSnapshotControl().shouldInclude(Column.class)) {
            return;
        }
        if (foundObject instanceof Relation) {
            Database database = snapshot.getDatabase();
            Relation relation = (Relation) foundObject;
            List<CachedRow> allColumnsMetadataRs = null;
            try {

                JdbcDatabaseSnapshot.CachingDatabaseMetaData databaseMetaData = ((JdbcDatabaseSnapshot) snapshot).getMetaData();

                Schema schema;

                schema = relation.getSchema();
                allColumnsMetadataRs = databaseMetaData.getColumns(((AbstractJdbcDatabase) database).getJdbcCatalogName(schema), ((AbstractJdbcDatabase) database).getJdbcSchemaName(schema), relation.getName(), null);

                for (CachedRow row : allColumnsMetadataRs) {
                    Column column = readColumn(row, relation, database);
                    column.setAttribute(LIQUIBASE_COMPLETE, true);
                    relation.getColumns().add(column);
                }
            } catch (Exception e) {
                throw new DatabaseException(e);
            }
        }

    }

    protected Column readColumn(CachedRow columnMetadataResultSet, Relation table, Database database) throws SQLException, DatabaseException {
        String rawTableName = (String) columnMetadataResultSet.get("TABLE_NAME");
        String rawColumnName = (String) columnMetadataResultSet.get("COLUMN_NAME");
        String rawSchemaName = StringUtils.trimToNull((String) columnMetadataResultSet.get("TABLE_SCHEM"));
        String rawCatalogName = StringUtils.trimToNull((String) columnMetadataResultSet.get("TABLE_CAT"));
        String remarks = StringUtils.trimToNull((String) columnMetadataResultSet.get("REMARKS"));
        if (remarks != null) {
            remarks = remarks.replace("''", "'"); //come back escaped sometimes
        }
        Integer position = columnMetadataResultSet.getInt("ORDINAL_POSITION");


        Column column = new Column();
        column.setName(StringUtils.trimToNull(rawColumnName));
        column.setRelation(table);
        column.setRemarks(remarks);
        column.setOrder(position);

        if (database instanceof OracleDatabase) {
            String nullable = columnMetadataResultSet.getString("NULLABLE");
            if (nullable.equals("Y")) {
                column.setNullable(true);
            } else {
                column.setNullable(false);
            }
        } else {
            int nullable = columnMetadataResultSet.getInt("NULLABLE");
            if (nullable == DatabaseMetaData.columnNoNulls) {
                column.setNullable(false);
            } else if (nullable == DatabaseMetaData.columnNullable) {
                column.setNullable(true);
            } else if (nullable == DatabaseMetaData.columnNullableUnknown) {
                LogFactory.getLogger().info("Unknown nullable state for column " + column.toString() + ". Assuming nullable");
                column.setNullable(true);
            }
        }

        if (database.supportsAutoIncrement()) {
            if (table instanceof Table) {
                if (columnMetadataResultSet.containsColumn("IS_AUTOINCREMENT")) {
                    String isAutoincrement = (String) columnMetadataResultSet.get("IS_AUTOINCREMENT");
                    isAutoincrement = StringUtils.trimToNull(isAutoincrement);
                    if (isAutoincrement == null) {
                        column.setAutoIncrementInformation(null);
                    } else if (isAutoincrement.equals("YES")) {
                        column.setAutoIncrementInformation(new Column.AutoIncrementInformation());
                    } else if (isAutoincrement.equals("NO")) {
                        column.setAutoIncrementInformation(null);
                    } else if (isAutoincrement.equals("")) {
                        LogFactory.getLogger().info("Unknown auto increment state for column " + column.toString() + ". Assuming not auto increment");
                        column.setAutoIncrementInformation(null);
                    } else {
                        throw new UnexpectedLiquibaseException("Unknown is_autoincrement value: '" + isAutoincrement + "'");
                    }
                } else {
                    //probably older version of java, need to select from the column to find out if it is auto-increment
                    String selectStatement;
                    if (database.getDatabaseProductName().startsWith("DB2 UDB for AS/400")) {
                        selectStatement = "select " + database.escapeColumnName(rawCatalogName, rawSchemaName, rawTableName, rawColumnName) + " from " + rawSchemaName + "." + rawTableName + " where 0=1";
                        LogFactory.getLogger().debug("rawCatalogName : <" + rawCatalogName + ">");
                        LogFactory.getLogger().debug("rawSchemaName : <" + rawSchemaName + ">");
                        LogFactory.getLogger().debug("rawTableName : <" + rawTableName + ">");
                        LogFactory.getLogger().debug("raw selectStatement : <" + selectStatement + ">");


                    } else {
                        selectStatement = "select " + database.escapeColumnName(rawCatalogName, rawSchemaName, rawTableName, rawColumnName) + " from " + database.escapeTableName(rawCatalogName, rawSchemaName, rawTableName) + " where 0=1";
                    }
                    LogFactory.getLogger().debug("Checking " + rawTableName + "." + rawCatalogName + " for auto-increment with SQL: '" + selectStatement + "'");
                    Connection underlyingConnection = ((JdbcConnection) database.getConnection()).getUnderlyingConnection();
                    Statement statement = null;
                    ResultSet columnSelectRS = null;

                    try {
                        statement = underlyingConnection.createStatement();
                        columnSelectRS = statement.executeQuery(selectStatement);
                        if (columnSelectRS.getMetaData().isAutoIncrement(1)) {
                            column.setAutoIncrementInformation(new Column.AutoIncrementInformation());
                        } else {
                            column.setAutoIncrementInformation(null);
                        }
                    } finally {
                        try {
                            if (statement != null) {
                                statement.close();
                            }
                        } catch (SQLException ignore) {
                        }
                        if (columnSelectRS != null) {
                            columnSelectRS.close();
                        }
                    }
                }
            }
        }

        DataType type = readDataType(columnMetadataResultSet, column, database);
        column.setType(type);

        Object defaultValue = readDefaultValue(columnMetadataResultSet, column, database);
        if (defaultValue != null && defaultValue instanceof DatabaseFunction && ((DatabaseFunction) defaultValue).getValue().matches("\\w+")) {
            defaultValue = new DatabaseFunction(((DatabaseFunction) defaultValue).getValue().toUpperCase());
        }
        column.setDefaultValue(defaultValue);


        return column;
    }

    protected DataType readDataType(CachedRow columnMetadataResultSet, Column column, Database database) throws SQLException {

        if (database instanceof OracleDatabase) {
            String dataType = columnMetadataResultSet.getString("DATA_TYPE_NAME");
            dataType = dataType.replace("VARCHAR2", "VARCHAR");
            dataType = dataType.replace("NVARCHAR2", "NVARCHAR");

            DataType type = new DataType(dataType);
            type.setDataTypeId(columnMetadataResultSet.getInt("DATA_TYPE"));
            if (dataType.equalsIgnoreCase("NUMBER")) {
                type.setColumnSize(columnMetadataResultSet.getInt("DATA_PRECISION"));
//                if (type.getColumnSize() == null) {
//                    type.setColumnSize(38);
//                }
                type.setDecimalDigits(columnMetadataResultSet.getInt("DATA_SCALE"));
//                if (type.getDecimalDigits() == null) {
//                    type.setDecimalDigits(0);
//                }
//            type.setRadix(10);
            } else {
                type.setColumnSize(columnMetadataResultSet.getInt("DATA_LENGTH"));

                if (dataType.equalsIgnoreCase("NCLOB") || dataType.equalsIgnoreCase("BLOB") || dataType.equalsIgnoreCase("CLOB")) {
                    type.setColumnSize(null);
                } else if (dataType.equalsIgnoreCase("NVARCHAR") || dataType.equalsIgnoreCase("NCHAR")) {
                    type.setColumnSize(columnMetadataResultSet.getInt("CHAR_LENGTH"));
                    type.setColumnSizeUnit(DataType.ColumnSizeUnit.CHAR);
                } else {
                    String charUsed = columnMetadataResultSet.getString("CHAR_USED");
                    DataType.ColumnSizeUnit unit = null;
                    if ("C".equals(charUsed)) {
                        unit = DataType.ColumnSizeUnit.CHAR;
                        type.setColumnSize(columnMetadataResultSet.getInt("CHAR_LENGTH"));
                    } else if ("B".equals(charUsed)) {
                        unit = DataType.ColumnSizeUnit.BYTE;
                    }
                    type.setColumnSizeUnit(unit);
                }
            }


            return type;
        }

        String columnTypeName = (String) columnMetadataResultSet.get("TYPE_NAME");

        if (database instanceof FirebirdDatabase) {
            if (columnTypeName.equals("BLOB SUB_TYPE 0")) {
                columnTypeName = "BLOB";
            }
            if (columnTypeName.equals("BLOB SUB_TYPE 1")) {
                columnTypeName = "CLOB";
            }
        }

        if (database instanceof MySQLDatabase && (columnTypeName.equalsIgnoreCase("ENUM") || columnTypeName.equalsIgnoreCase("SET"))) {
            try {
                String boilerLength;
                if (columnTypeName.equalsIgnoreCase("ENUM"))
                    boilerLength = "7";
                else // SET
                    boilerLength = "6";
                List<String> enumValues = ExecutorService.getInstance().getExecutor(database).queryForList(new RawSqlStatement("SELECT DISTINCT SUBSTRING_INDEX(SUBSTRING_INDEX(SUBSTRING(COLUMN_TYPE, " + boilerLength + ", LENGTH(COLUMN_TYPE) - " + boilerLength + " - 1 ), \"','\", 1 + units.i + tens.i * 10) , \"','\", -1)\n" +
                        "FROM INFORMATION_SCHEMA.COLUMNS\n" +
                        "CROSS JOIN (SELECT 0 AS i UNION SELECT 1 UNION SELECT 2 UNION SELECT 3 UNION SELECT 4 UNION SELECT 5 UNION SELECT 6 UNION SELECT 7 UNION SELECT 8 UNION SELECT 9) units\n" +
                        "CROSS JOIN (SELECT 0 AS i UNION SELECT 1 UNION SELECT 2 UNION SELECT 3 UNION SELECT 4 UNION SELECT 5 UNION SELECT 6 UNION SELECT 7 UNION SELECT 8 UNION SELECT 9) tens\n" +
                        "WHERE TABLE_NAME = '" + column.getRelation().getName() + "' \n" +
                        "AND COLUMN_NAME = '" + column.getName() + "'"), String.class);
                String enumClause = "";
                for (String enumValue : enumValues) {
                    enumClause += "'" + enumValue + "', ";
                }
                enumClause = enumClause.replaceFirst(", $", "");
                return new DataType(columnTypeName + "(" + enumClause + ")");
            } catch (DatabaseException e) {
                LogFactory.getLogger().warning("Error fetching enum values", e);
            }
        }
        DataType.ColumnSizeUnit columnSizeUnit = DataType.ColumnSizeUnit.BYTE;

        int dataType = columnMetadataResultSet.getInt("DATA_TYPE");
        Integer columnSize = null;
        Integer decimalDigits = null;
        if (!database.dataTypeIsNotModifiable(columnTypeName)) { // don't set size for types like int4, int8 etc
            columnSize = columnMetadataResultSet.getInt("COLUMN_SIZE");
            decimalDigits = columnMetadataResultSet.getInt("DECIMAL_DIGITS");
            if (decimalDigits != null && decimalDigits.equals(0)) {
                decimalDigits = null;
            }
        }

        Integer radix = columnMetadataResultSet.getInt("NUM_PREC_RADIX");

        Integer characterOctetLength = columnMetadataResultSet.getInt("CHAR_OCTET_LENGTH");

        if (database instanceof DB2Database) {
            String typeName = columnMetadataResultSet.getString("TYPE_NAME");
            if (typeName.equalsIgnoreCase("DBCLOB") || typeName.equalsIgnoreCase("GRAPHIC") || typeName.equalsIgnoreCase("VARGRAPHIC")) {
                if (columnSize != null) {
                    columnSize = columnSize / 2; //Stored as double length chars
                }
            }
            if (columnTypeName.equalsIgnoreCase("TIMESTAMP") && decimalDigits == null) { //actually a date
                columnTypeName = "DATE";
                dataType = Types.DATE;
            }
        }


        DataType type = new DataType(columnTypeName);
        type.setDataTypeId(dataType);
        type.setColumnSize(columnSize);
        type.setDecimalDigits(decimalDigits);
        type.setRadix(radix);
        type.setCharacterOctetLength(characterOctetLength);
        type.setColumnSizeUnit(columnSizeUnit);

        return type;
    }

    protected Object readDefaultValue(CachedRow columnMetadataResultSet, Column columnInfo, Database database) throws SQLException, DatabaseException {
        if (database instanceof MSSQLDatabase) {
            Object defaultValue = columnMetadataResultSet.get("COLUMN_DEF");

            if (defaultValue != null && defaultValue instanceof String) {
                if (defaultValue.equals("(NULL)")) {
                    columnMetadataResultSet.set("COLUMN_DEF", null);
                }
            }
        }

        if (database instanceof OracleDatabase) {
            if (columnMetadataResultSet.get("COLUMN_DEF") == null) {
                columnMetadataResultSet.set("COLUMN_DEF", columnMetadataResultSet.get("DATA_DEFAULT"));

                if (columnMetadataResultSet.get("COLUMN_DEF") != null && ((String) columnMetadataResultSet.get("COLUMN_DEF")).equalsIgnoreCase("NULL")) {
                    columnMetadataResultSet.set("COLUMN_DEF", null);
                }

                Object columnDef = columnMetadataResultSet.get("COLUMN_DEF");
                if (columnInfo.getType().getTypeName().equalsIgnoreCase("CHAR") && columnDef instanceof String && !((String) columnDef).startsWith("'") && !((String) columnDef).endsWith("'")) {
                    return new DatabaseFunction((String) columnDef);
                }

                if (columnMetadataResultSet.get("VIRTUAL_COLUMN").equals("YES")) {
                    Object column_def = columnMetadataResultSet.get("COLUMN_DEF");
                    if (column_def != null && !column_def.equals("null")) {
                        columnMetadataResultSet.set("COLUMN_DEF", "GENERATED ALWAYS AS (" + column_def + ")");
                    }
                }
            }

        }

        if (database instanceof PostgresDatabase) {
            Object defaultValue = columnMetadataResultSet.get("COLUMN_DEF");
            if (defaultValue != null && defaultValue instanceof String) {
                Matcher matcher = postgresValuePattern.matcher((String) defaultValue);
                if (matcher.matches()) {
                    defaultValue = matcher.group(1);
                }
                columnMetadataResultSet.set("COLUMN_DEF", defaultValue);
            }
        }

        return SqlUtil.parseValue(database, columnMetadataResultSet.get("COLUMN_DEF"), columnInfo.getType());
    }

    //START CODE FROM SQLITEDatabaseSnapshotGenerator

////    @Override
////    protected void readColumns(DatabaseSnapshot snapshot, String schema, DatabaseMetaData databaseMetaData) throws SQLException, DatabaseException {
////        Database database = snapshot.getDatabase();
////        updateListeners("Reading columns for " + database.toString() + " ...");
////
////        if (database instanceof SQLiteDatabase) {
////            // ...work around for SQLite
////            for (Table cur_table : snapshot.getTables()) {
////                Statement selectStatement = null;
////                ResultSet rs = null;
////                try {
////                    selectStatement = ((JdbcConnection) database.getConnection()).getUnderlyingConnection().createStatement();
////                    rs = databaseMetaData.getColumns(database.convertRequestedSchemaToCatalog(schema), database.convertRequestedSchemaToSchema(schema), cur_table.getName(), null);
////                    if (rs == null) {
////                        rs = databaseMetaData.getColumns(database.convertRequestedSchemaToCatalog(schema), database.convertRequestedSchemaToSchema(schema), cur_table.getName(), null);
////                    }
////                    while ((rs != null) && rs.next()) {
////                        readColumnInfo(snapshot, schema, rs);
////                    }
////                } finally {
////                    if (rs != null) {
////                        try {
////                            rs.close();
////                        } catch (SQLException ignored) {
////                        }
////                    }
////                    if (selectStatement != null) {
////                        selectStatement.close();
////                    }
////                }
////            }
////        } else {
////            // ...if it is no SQLite database
////            Statement selectStatement = null;
////            ResultSet rs = null;
////            try {
////                selectStatement = ((JdbcConnection) database.getConnection()).getUnderlyingConnection().createStatement();
////                rs = databaseMetaData.getColumns(database.convertRequestedSchemaToCatalog(schema), database.convertRequestedSchemaToSchema(schema), null, null);
////                while (rs.next()) {
////                    readColumnInfo(snapshot, schema, rs);
////                }
////            } finally {
////                if (rs != null) {
////                    try {
////                        rs.close();
////                    } catch (SQLException ignored) {
////                    }
////                }
////                if (selectStatement != null) {
////                    selectStatement.close();
////                }
////            }
////        }
////    }
//
////    private Column readColumnInfo(DatabaseSnapshot snapshot, String schema, ResultSet rs) throws SQLException, DatabaseException {
////        Database database = snapshot.getDatabase();
////        Column columnInfo = new Column();
////
////        String tableName = rs.getString("TABLE_NAME");
////        String columnName = rs.getString("COLUMN_NAME");
////        String schemaName = rs.getString("TABLE_SCHEM");
////        String catalogName = rs.getString("TABLE_CAT");
////
////        String upperCaseTableName = tableName.toUpperCase(Locale.ENGLISH);
////
////        if (database.isSystemTable(catalogName, schemaName, upperCaseTableName) ||
////                database.isLiquibaseTable(upperCaseTableName)) {
////            return null;
////        }
////
////        Table table = snapshot.getTable(tableName);
////        if (table == null) {
////            View view = snapshot.getView(tableName);
////            if (view == null) {
////                LogFactory.getLogger().debug("Could not find table or view " + tableName + " for column " + columnName);
////                return null;
////            } else {
////                columnInfo.setView(view);
////                view.getColumns().add(columnInfo);
////            }
////        } else {
////            columnInfo.setTable(table);
////            table.getColumns().add(columnInfo);
////        }
////
////        columnInfo.setName(columnName);
////        columnInfo.setDataType(rs.getInt("DATA_TYPE"));
////        columnInfo.setColumnSize(rs.getInt("COLUMN_SIZE"));
////        columnInfo.setDecimalDigits(rs.getInt("DECIMAL_POINTS"));
////        Object defaultValue = rs.getObject("COLUMN_DEF");
//////        try {
////            //todo columnInfo.setDefaultValue(TypeConverterFactory.getInstance().findTypeConverter(database).convertDatabaseValueToObject(defaultValue, columnInfo.getDataType(), columnInfo.getColumnSize(), columnInfo.getDecimalDigits(), database));
//////        } catch (ParseException e) {
//////            throw new DatabaseException(e);
//////        }
////
////        int nullable = rs.getInt("NULLABLE");
////        if (nullable == DatabaseMetaData.columnNoNulls) {
////            columnInfo.setNullable(false);
////        } else if (nullable == DatabaseMetaData.columnNullable) {
////            columnInfo.setNullable(true);
////        }
////
////        columnInfo.setPrimaryKey(snapshot.isPrimaryKey(columnInfo));
////        columnInfo.setAutoIncrement(isColumnAutoIncrement(database, schema, tableName, columnName));
////        String typeName = rs.getString("TYPE_NAME");
////        if (columnInfo.isAutoIncrement()) {
////            typeName += "{autoIncrement:true}";
////        }
////        columnInfo.setType(DataTypeFactory.getInstance().parse(typeName));
////
////        return columnInfo;
////    }
    //END CODE FROM SQLiteDatabaseSnapshotGenerator


    //method was from DerbyDatabaseSnapshotGenerator
//    @Override
//    protected Object readDefaultValue(Map<String, Object> columnMetadataResultSet, Column columnInfo, Database database) throws SQLException, DatabaseException {
//        Object val = columnMetadataResultSet.get("COLUMN_DEF");
//
//        if (val instanceof String && "GENERATED_BY_DEFAULT".equals(val)) {
//            return null;
//        }
//        return super.readDefaultValue(columnMetadataResultSet, columnInfo, database);
//    }


    //START CODE FROM MysqlDatabaseSnapshotGenerator


    //    @Override
//    protected Object readDefaultValue(Column columnInfo, ResultSet rs, Database database) throws SQLException, DatabaseException {
//            try {
//                Object tmpDefaultValue = columnInfo.getType().toLiquibaseType().sqlToObject(tableSchema.get(columnName).get(1), database);
//                // this just makes explicit the following implicit behavior defined in the mysql docs:
//                // "If an ENUM column is declared to permit NULL, the NULL value is a legal value for
//                // the column, and the default value is NULL. If an ENUM column is declared NOT NULL,
//                // its default value is the first element of the list of permitted values."
//                if (tmpDefaultValue == null && columnInfo.isNullable()) {
//                    columnInfo.setDefaultValue("NULL");
//                }
//                // column is NOT NULL, and this causes no "DEFAULT VALUE XXX" to be generated at all. per
//                // the above from MySQL docs, this will cause the first value in the enumeration to be the
//                // default.
//                else if (tmpDefaultValue == null) {
//                    columnInfo.setDefaultValue(null);
//                } else {
//                    columnInfo.setDefaultValue("'" + database.escapeStringForDatabase(tmpDefaultValue) + "'");
//                }
//            } catch (ParseException e) {
//                throw new DatabaseException(e);
//            }
//
//            // TEXT and BLOB column types always have null as default value
//        } else if (columnTypeName.toLowerCase().equals("text") || columnTypeName.toLowerCase().equals("blob")) {
//            columnInfo.setType(new DatabaseDataType(columnTypeName));
//            columnInfo.setDefaultValue(null);
//
//            // Parsing TIMESTAMP database.convertDatabaseValueToObject() produces incorrect results
//            // eg. for default value 0000-00-00 00:00:00 we have 0002-11-30T00:00:00.0 as parsing result
//        } else if (columnTypeName.toLowerCase().equals("timestamp") && !"CURRENT_TIMESTAMP".equals(tableSchema.get(columnName).get(1))) {
//            columnInfo.setType(new DatabaseDataType(columnTypeName));
//            columnInfo.setDefaultValue(tableSchema.get(columnName).get(1));
//        } else {
//            super.readDefaultValue(columnInfo, rs, database);
//        }
//
//    }

//    @Override
//    protected DatabaseDataType readDataType(ResultSet rs, Database database) throws SQLException {
//    	String columnTypeName = rs.getString("TYPE_NAME");
//        String columnName     = rs.getString("COLUMN_NAME");
//        String tableName      = rs.getString("TABLE_NAME");
//        String schemaName     = rs.getString("TABLE_CAT");
//
//        Map<String, List<String>> tableSchema = new HashMap<String, List<String>>();
//
//        if (!schemaCache.containsKey(tableName)) {
//
//            Statement selectStatement = null;
//            ResultSet rsColumnType = null;
//            try {
//                selectStatement = ((JdbcConnection) database.getConnection()).getUnderlyingConnection().createStatement();
//                rsColumnType = selectStatement.executeQuery("DESC "+database.escapeTableName(schemaName, tableName));
//
//                while(rsColumnType.next()) {
//                    List<String> colSchema = new ArrayList<String>();
//                    colSchema.add(rsColumnType.getString("Type"));
//                    colSchema.add(rsColumnType.getString("Default"));
//                    tableSchema.put(rsColumnType.getString("Field"), colSchema);
//                }
//            } finally {
//                if (rsColumnType != null) {
//                    try {
//                        rsColumnType.close();
//                    } catch (SQLException ignore) { }
//                }
//                if (selectStatement != null) {
//                    try {
//                        selectStatement.close();
//                    } catch (SQLException ignore) { }
//                }
//            }
//
//
//            schemaCache.put(tableName, tableSchema);
//
//        }
//
//        tableSchema = schemaCache.get(tableName);
//
//        // Parse ENUM and SET column types correctly
//        if (columnTypeName.toLowerCase().startsWith("enum") || columnTypeName.toLowerCase().startsWith("set")) {
//
//            DatabaseDataType dataType = new DatabaseDataType(tableSchema.get(columnName).get(0));
//        	try {
//                Object tmpDefaultValue = dataType.toLiquibaseType().sqlToObject(tableSchema.get(columnName).get(1), database);
//                // this just makes explicit the following implicit behavior defined in the mysql docs:
//                // "If an ENUM column is declared to permit NULL, the NULL value is a legal value for
//                // the column, and the default value is NULL. If an ENUM column is declared NOT NULL,
//                // its default value is the first element of the list of permitted values."
//                if (tmpDefaultValue == null && columnInfo.isNullable()) {
//                    columnInfo.setDefaultValue("NULL");
//                }
//                // column is NOT NULL, and this causes no "DEFAULT VALUE XXX" to be generated at all. per
//                // the above from MySQL docs, this will cause the first value in the enumeration to be the
//                // default.
//                else if (tmpDefaultValue == null) {
//                    columnInfo.setDefaultValue(null);
//                } else {
//                    columnInfo.setDefaultValue("'" + database.escapeStringForDatabase(tmpDefaultValue) + "'");
//                }
//        	} catch (ParseException e) {
//        		throw new DatabaseException(e);
//        	}
//
//        // TEXT and BLOB column types always have null as default value
//        } else if (columnTypeName.toLowerCase().equals("text") || columnTypeName.toLowerCase().equals("blob")) {
//        	columnInfo.setType(new DatabaseDataType(columnTypeName));
//        	columnInfo.setDefaultValue(null);
//
//        // Parsing TIMESTAMP database.convertDatabaseValueToObject() produces incorrect results
//        // eg. for default value 0000-00-00 00:00:00 we have 0002-11-30T00:00:00.0 as parsing result
//        } else if (columnTypeName.toLowerCase().equals("timestamp") && !"CURRENT_TIMESTAMP".equals(tableSchema.get(columnName).get(1))) {
//        	columnInfo.setType(new DatabaseDataType(columnTypeName));
//        	columnInfo.setDefaultValue(tableSchema.get(columnName).get(1));
//        } else {
//        	super.readDefaultValue(columnInfo, rs, database);
//        }
//    }


//    @Override
//    protected ForeignKeyInfo readForeignKey(ResultSet importedKeyMetadataResultSet) throws DatabaseException, SQLException {
//        ForeignKeyInfo fkinfo= super.readForeignKey(importedKeyMetadataResultSet);
//        //MySQL in reality doesn't has schemas. It has databases that can have relations like schemas.
//        fkinfo.setPkTableSchema(cleanObjectNameFromDatabase(importedKeyMetadataResultSet.getString("PKTABLE_CAT")));
//        fkinfo.setFkSchema(cleanObjectNameFromDatabase(importedKeyMetadataResultSet.getString("FKTABLE_CAT")));
//        return fkinfo;
//    }
//END CODE FROM MySQLDatabaseSNapshotGenerator

    //START CODE from InformixSnapshotGenerator
//    private static final Map<Integer, String> qualifiers = new HashMap<Integer, String>();
//
//    static {
//        qualifiers.put(0, "YEAR");
//        qualifiers.put(2, "MONTH");
//        qualifiers.put(4, "DAY");
//        qualifiers.put(6, "HOUR");
//        qualifiers.put(8, "MINUTE");
//        qualifiers.put(10, "SECOND");
//        qualifiers.put(11, "FRACTION(1)");
//        qualifiers.put(12, "FRACTION(2)");
//        qualifiers.put(13, "FRACTION(3)");
//        qualifiers.put(14, "FRACTION(4)");
//        qualifiers.put(15, "FRACTION(5)");
//    }
//    protected DataType readDataType(Map<String, Object> rs, Column column, Database database) throws SQLException {
//        // See http://publib.boulder.ibm.com/infocenter/idshelp/v115/topic/com.ibm.sqlr.doc/sqlr07.htm
//        String typeName = ((String) rs.get("TYPE_NAME")).toUpperCase();
//        if ("DATETIME".equals(typeName) || "INTERVAL".equals(typeName)) {
//            int collength = (Integer) rs.get("COLUMN_SIZE");
//            //int positions = collength / 256;
//            int firstQualifierType = (collength % 256) / 16;
//            int lastQualifierType = (collength % 256) % 16;
//            String type = "DATETIME".equals(typeName) ? "DATETIME" : "INTERVAL";
//            String firstQualifier = qualifiers.get(firstQualifierType);
//            String lastQualifier = qualifiers.get(lastQualifierType);
//            DataType dataTypeMetaData = new DataType(type + " " + firstQualifier + " TO " + lastQualifier);
//            dataTypeMetaData.setColumnSizeUnit(DataType.ColumnSizeUnit.BYTE);
//
//            return dataTypeMetaData;
//        } else {
//            return super.readDataType(rs, column, database);
//        }
//    }
    //END CODE FROM InformaixSnapshotGenerator

    //Code below was from OracleDatabaseSnapshotGenerator
    //    @Override
//    protected void readColumns(DatabaseSnapshot snapshot, String schema, DatabaseMetaData databaseMetaData) throws SQLException, DatabaseException {
//        findIntegerColumns(snapshot, schema);
//        super.readColumns(snapshot, schema, databaseMetaData);
//
//        /*
//          * Code Description:
//          * Finding all 'tablespace' attributes of column's PKs
//          * */
//        Database database = snapshot.getDatabase();
//        Statement statement = null;
//        ResultSet rs = null;
//        try {
//            statement = ((JdbcConnection) database.getConnection()).getUnderlyingConnection().createStatement();
//
//            // Setting default schema name. Needed for correct statement generation
//            if (schema == null)
//                schema = database.convertRequestedSchemaToSchema(schema);
//
//            String query = "select ui.tablespace_name TABLESPACE, ucc.table_name TABLE_NAME, ucc.column_name COLUMN_NAME FROM all_indexes ui , all_constraints uc , all_cons_columns ucc where uc.constraint_type = 'P' and ucc.constraint_name = uc.constraint_name and uc.index_name = ui.index_name and uc.owner = '" + schema + "' and ui.table_owner = '" + schema + "' and ucc.owner = '" + schema + "'";
//            rs = statement.executeQuery(query);
//
//            while (rs.next()) {
//                Column column = snapshot.getColumn(rs.getString("TABLE_NAME"), rs.getString("COLUMN_NAME"));
//                // setting up tablespace property to column, to configure it's PK-index
//                if (column == null) {
//                    continue; //probably a different schema
//                }
//                column.setTablespace(rs.getString("TABLESPACE"));
//            }
//        } finally {
//            if (rs != null) {
//                try {
//                    rs.close();
//                } catch (SQLException ignore) {
//                }
//            }
//            if (statement != null) {
//                try {
//                    statement.close();
//                } catch (SQLException ignore) {
//                }
//            }
//        }
//
//    }
//
//    /**
//     * Method finds all INTEGER columns in snapshot's database
//     *
//     * @param snapshot current database snapshot
//     * @return String list with names of all INTEGER columns
//     * @throws java.sql.SQLException execute statement error
//     */
//    private List<String> findIntegerColumns(DatabaseSnapshot snapshot, String schema) throws SQLException, DatabaseException {
//
//        Database database = snapshot.getDatabase();
//        // Setting default schema name. Needed for correct statement generation
//        if (schema == null) {
//            schema = database.convertRequestedSchemaToSchema(schema);
//        }
//        Statement statement = ((JdbcConnection) database.getConnection()).getUnderlyingConnection().createStatement();
//        ResultSet integerListRS = null;
//        // Finding all columns created as 'INTEGER'
//        try {
//            integerListRS = statement.executeQuery("select TABLE_NAME, COLUMN_NAME from all_tab_columns where data_precision is null and data_scale = 0 and data_type = 'NUMBER' and owner = '" + schema + "'");
//            while (integerListRS.next()) {
//                integerList.add(integerListRS.getString("TABLE_NAME") + "." + integerListRS.getString("COLUMN_NAME"));
//            }
//        } finally {
//            if (integerListRS != null) {
//                try {
//                    integerListRS.close();
//                } catch (SQLException ignore) {
//                }
//            }
//
//            if (statement != null) {
//                try {
//                    statement.close();
//                } catch (SQLException ignore) {
//                }
//            }
//        }
//
//
//        return integerList;
//    }
//
////    @Override
////    protected DatabaseDataType readDataType(ResultSet rs, Database database) throws SQLException {
////        if (integerList.contains(column.getTable().getName() + "." + column.getName())) {
////            column.setDataType(Types.INTEGER);
////        } else {
////            column.setDataType(rs.getInt("DATA_TYPE"));
////        }
////        column.setColumnSize(rs.getInt("COLUMN_SIZE"));
////        column.setDecimalDigits(rs.getInt("DECIMAL_DIGITS"));
////
////        // Set true, if precision should be initialize
////        column.setInitPrecision(
////                !((column.getDataType() == Types.DECIMAL ||
////                        column.getDataType() == Types.NUMERIC ||
////                        column.getDataType() == Types.REAL) && rs.getString("DECIMAL_DIGITS") == null)
////        );
////    }
//
//
    ////    @Override
////    protected Object readDefaultValue(Column columnInfo, ResultSet rs, Database database) throws SQLException, DatabaseException {
////        super.readDefaultValue(columnInfo, rs, database);
////
////        // Exclusive setting for oracle INTEGER type
////        // Details:
////        // INTEGER means NUMBER type with 'data_precision IS NULL and scale = 0'
////        if (columnInfo.getDataType() == Types.INTEGER) {
////            columnInfo.setType(DataTypeFactory.getInstance().parse("INTEGER"));
////        }
////
////        String columnTypeName = rs.getString("TYPE_NAME");
////        if ("VARCHAR2".equals(columnTypeName)) {
////            int charOctetLength = rs.getInt("CHAR_OCTET_LENGTH");
////            int columnSize = rs.getInt("COLUMN_SIZE");
////            if (columnSize == charOctetLength) {
////                columnInfo.setLengthSemantics(Column.ColumnSizeUnit.BYTE);
////            } else {
////                columnInfo.setLengthSemantics(Column.ColumnSizeUnit.CHAR);
////            }
////        }
////    }
}<|MERGE_RESOLUTION|>--- conflicted
+++ resolved
@@ -82,21 +82,7 @@
                                     "AND [p].[name] = 'MS_Description'";
                 }
 
-<<<<<<< HEAD
                 List<String> remarks = ExecutorService.getInstance().getExecutor(snapshot.getDatabase()).queryForList(new RawSqlStatement(sql), String.class);
-=======
-            if (column != null && database instanceof MSSQLDatabase) {
-                List<String> remarks = ExecutorService.getInstance().getExecutor(snapshot.getDatabase()).queryForList(new RawSqlStatement("SELECT\n" +
-                        " CAST(value as varchar(max)) as REMARKS\n" +
-                        " FROM\n" +
-                        " sys.extended_properties\n" +
-                        "  WHERE\n" +
-                        " name='MS_Description' " +
-                        " AND major_id = OBJECT_ID('" + database.escapeStringForDatabase(database.escapeObjectName(relation.getSchema().getCatalogName(), column.getRelation().getSchema().getName(), column.getRelation().getName(), Table.class)) + "')\n" +
-                        " AND\n" +
-                        " minor_id = COLUMNPROPERTY(major_id, '" + database.escapeStringForDatabase(column.getName()) + "', 'ColumnId')"), String.class);
-
->>>>>>> 83bbe2b3
                 if (remarks != null && remarks.size() > 0) {
                     column.setRemarks(StringUtils.trimToNull(remarks.iterator().next()));
                 }
