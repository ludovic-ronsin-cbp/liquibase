--- conflicted
+++ resolved
@@ -177,14 +177,9 @@
                         Long startValue = (Long) row.get("START_VALUE");
                         Long incrementBy = (Long) row.get("INCREMENT_BY");
 
-<<<<<<< HEAD
                         Column.AutoIncrementInformation info =
                             new Column.AutoIncrementInformation(startValue, incrementBy);
-                        autoIncrementColumns.put(schemaName+"."+tableName+"."+columnName, info);
-=======
-                        Column.AutoIncrementInformation info = new Column.AutoIncrementInformation(startValue, incrementBy);
                         autoIncrementColumns.put(schemaName + "." + tableName + "." + columnName, info);
->>>>>>> fd1c7e1f
                     }
                     snapshot.setScratchData("autoIncrementColumns", autoIncrementColumns);
                 } catch (DatabaseException e) {
@@ -222,19 +217,10 @@
         column.setRemarks(remarks);
         column.setOrder(position);
 
-<<<<<<< HEAD
-        if ((columnMetadataResultSet.get("IS_FILESTREAM") != null) && (Boolean) columnMetadataResultSet.get
-            ("IS_FILESTREAM"))  {
-            column.setAttribute("fileStream", true);
-        }
-        if ((columnMetadataResultSet.get("IS_ROWGUIDCOL") != null) && (Boolean) columnMetadataResultSet.get
-            ("IS_ROWGUIDCOL"))  {
-=======
         if (columnMetadataResultSet.get("IS_FILESTREAM") != null && (Boolean) columnMetadataResultSet.get("IS_FILESTREAM")) {
             column.setAttribute("fileStream", true);
         }
         if (columnMetadataResultSet.get("IS_ROWGUIDCOL") != null && (Boolean) columnMetadataResultSet.get("IS_ROWGUIDCOL")) {
->>>>>>> fd1c7e1f
             column.setAttribute("rowGuid", true);
         }
         if (database instanceof OracleDatabase) {
@@ -257,72 +243,6 @@
             }
         }
 
-<<<<<<< HEAD
-        if ((database.supportsAutoIncrement()) && (table instanceof Table)) {
-            if (database instanceof OracleDatabase) {
-                String dataDefault = StringUtils.trimToEmpty((String) columnMetadataResultSet
-                    .get("DATA_DEFAULT")).toLowerCase();
-                if (dataDefault.contains("iseq$$") && dataDefault.endsWith("nextval")) {
-                    column.setAutoIncrementInformation(new Column.AutoIncrementInformation());
-                }
-            } else {
-                if (columnMetadataResultSet.containsColumn("IS_AUTOINCREMENT")) {
-                    String isAutoincrement = (String) columnMetadataResultSet.get("IS_AUTOINCREMENT");
-                    isAutoincrement = StringUtils.trimToNull(isAutoincrement);
-                    if (isAutoincrement == null) {
-                        column.setAutoIncrementInformation(null);
-                    } else if ("YES".equals(isAutoincrement)) {
-                        column.setAutoIncrementInformation(new Column.AutoIncrementInformation());
-                    } else if ("NO".equals(isAutoincrement)) {
-                        column.setAutoIncrementInformation(null);
-                    } else if ("".equals(isAutoincrement)) {
-                        LogService.getLog(getClass()).info(LogType.LOG,
-                            "Unknown auto increment state for column " + column.toString()
-                                + ". Assuming not auto increment");
-                        column.setAutoIncrementInformation(null);
-                    } else {
-                        throw new UnexpectedLiquibaseException("Unknown is_autoincrement value: '"
-                            + isAutoincrement + "'");
-                    }
-                } else {
-                    // probably older version of java, need to select from the column to find out if
-                    // it is auto-increment
-                    String selectStatement;
-                    if (database.getDatabaseProductName().startsWith("DB2 UDB for AS/400")) {
-                        selectStatement = "SELECT " + database.escapeColumnName(rawCatalogName, rawSchemaName,
-                            rawTableName, rawColumnName) + " FROM " + rawSchemaName + "." + rawTableName
-                            + " WHERE 0=1";
-                        LogService.getLog(getClass()).debug(LogType.LOG, "rawCatalogName : <"
-                            + rawCatalogName + ">");
-                        LogService.getLog(getClass()).debug(LogType.LOG, "rawSchemaName : <"
-                            + rawSchemaName + ">");
-                        LogService.getLog(getClass()).debug(LogType.LOG, "rawTableName : <"
-                            + rawTableName + ">");
-                        LogService.getLog(getClass()).debug(LogType.LOG, "raw selectStatement : <"
-                            + selectStatement + ">");
-
-
-                    } else {
-                        // TODO What is this query for? Most probably it is redundant because 0=1 as WHERE
-                        // clause will never return any rows...
-                        selectStatement = "SELECT " + database.escapeColumnName(rawCatalogName, rawSchemaName,
-                            rawTableName, rawColumnName) + " FROM "
-                            + database.escapeTableName(rawCatalogName, rawSchemaName, rawTableName) + " WHERE 0=1";
-                    }
-                    LogService.getLog(getClass()).debug(LogType.LOG,
-                        "Checking " + rawTableName + "." + rawCatalogName
-                            + " for auto-increment with SQL: '" + selectStatement + "'");
-                    Connection underlyingConnection = ((JdbcConnection) database.getConnection())
-                        .getUnderlyingConnection();
-                    Statement statement = null;
-                    ResultSet columnSelectRS = null;
-
-                    try {
-                        statement = underlyingConnection.createStatement();
-                        columnSelectRS = statement.executeQuery(selectStatement);
-                        if (columnSelectRS.getMetaData().isAutoIncrement(1)) {
-                            column.setAutoIncrementInformation(new Column.AutoIncrementInformation());
-=======
         if (database.supportsAutoIncrement()) {
             if (table instanceof Table) {
                 if (database instanceof OracleDatabase) {
@@ -357,7 +277,6 @@
                             LogFactory.getLogger().debug("raw selectStatement : <" + selectStatement + ">");
 
 
->>>>>>> fd1c7e1f
                         } else {
                             selectStatement = "select " + database.escapeColumnName(rawCatalogName, rawSchemaName, rawTableName, rawColumnName) + " from " + database.escapeTableName(rawCatalogName, rawSchemaName, rawTableName) + " where 0=1";
                         }
@@ -407,7 +326,6 @@
         return column;
     }
 
-<<<<<<< HEAD
     /**
      * Processes metadata of a column, e.g. name, type and default value. We start with the result of the JDBC
      * {@link DatabaseMetaData}.getColumns() method. Depending on Database, additional columns might be present.
@@ -418,9 +336,6 @@
      * @return a DataType object with detailed information about the type
      * @throws DatabaseException If an error occurs during processing (mostly caused by Exceptions in JDBC calls)
      */
-    protected DataType readDataType(CachedRow columnMetadataResultSet, Column column, Database database)
-        throws DatabaseException {
-=======
     protected DataType readDataType(CachedRow columnMetadataResultSet, Column column, Database database) throws SQLException {
 
         if (database instanceof OracleDatabase) {
@@ -466,7 +381,6 @@
 
             return type;
         }
->>>>>>> fd1c7e1f
 
         String columnTypeName = (String) columnMetadataResultSet.get("TYPE_NAME");
 
@@ -668,18 +582,11 @@
             }
         }
 
-<<<<<<< HEAD
         if (
-            (database instanceof DB2Database) &&
+            (database instanceof AbstractDb2Database) &&
                 ((columnMetadataResultSet.get(COLUMN_DEF_COL) != null) &&
                     "NULL".equalsIgnoreCase((String) columnMetadataResultSet.get(COLUMN_DEF_COL)))) {
             columnMetadataResultSet.set(COLUMN_DEF_COL, null);
-=======
-        if (database instanceof AbstractDb2Database) {
-            if (columnMetadataResultSet.get("COLUMN_DEF") != null && ((String) columnMetadataResultSet.get("COLUMN_DEF")).equalsIgnoreCase("NULL")) {
-                columnMetadataResultSet.set("COLUMN_DEF", null);
-            }
->>>>>>> fd1c7e1f
         }
 
         return SqlUtil.parseValue(database, columnMetadataResultSet.get(COLUMN_DEF_COL), columnInfo.getType());
