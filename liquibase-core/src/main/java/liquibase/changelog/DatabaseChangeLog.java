package liquibase.changelog;

import liquibase.*;
import liquibase.changelog.filter.ContextChangeSetFilter;
import liquibase.changelog.filter.DbmsChangeSetFilter;
import liquibase.changelog.filter.LabelChangeSetFilter;
import liquibase.changelog.visitor.ValidatingVisitor;
import liquibase.database.Database;
import liquibase.database.DatabaseList;
import liquibase.database.ObjectQuotingStrategy;
import liquibase.exception.*;
<<<<<<< HEAD
import liquibase.logging.LogType;
=======
import liquibase.logging.LogFactory;
>>>>>>> 668c59ae
import liquibase.logging.Logger;
import liquibase.parser.ChangeLogParser;
import liquibase.parser.ChangeLogParserFactory;
import liquibase.parser.core.ParsedNode;
import liquibase.parser.core.ParsedNodeException;
import liquibase.precondition.Conditional;
import liquibase.precondition.core.PreconditionContainer;
import liquibase.resource.ResourceAccessor;
import liquibase.util.StringUtil;
import liquibase.util.file.FilenameUtils;

import java.awt.*;
import java.io.File;
import java.io.IOException;
import java.io.InputStream;
import java.util.*;
import java.util.List;

/**
 * Encapsulates the information stored in the change log XML file.
 */
public class DatabaseChangeLog implements Comparable<DatabaseChangeLog>, Conditional {
    private static final ThreadLocal<DatabaseChangeLog> ROOT_CHANGE_LOG = new ThreadLocal<>();
    private static final ThreadLocal<DatabaseChangeLog> PARENT_CHANGE_LOG = new ThreadLocal<>();
    private static final Logger LOG = Scope.getCurrentScope().getLog(DatabaseChangeLog.class);

    private PreconditionContainer preconditionContainer = new PreconditionContainer();
    private String physicalFilePath;
    private String logicalFilePath;
    private ObjectQuotingStrategy objectQuotingStrategy;

    private List<ChangeSet> changeSets = new ArrayList<>();
    private ChangeLogParameters changeLogParameters;

    private RuntimeEnvironment runtimeEnvironment;
    private boolean ignoreClasspathPrefix;

    private DatabaseChangeLog rootChangeLog = ROOT_CHANGE_LOG.get();

    private DatabaseChangeLog parentChangeLog = PARENT_CHANGE_LOG.get();

    private ContextExpression contexts;

    private ContextExpression includeContexts;

    private LabelExpression includeLabels;
    private boolean includeIgnore;

    public DatabaseChangeLog() {
    }

    public DatabaseChangeLog(String physicalFilePath) {
        this.physicalFilePath = physicalFilePath;
    }

    public void setRootChangeLog(DatabaseChangeLog rootChangeLog) {
        this.rootChangeLog = rootChangeLog;
    }

    public DatabaseChangeLog getRootChangeLog() {
        return (rootChangeLog != null) ? rootChangeLog : this;
    }

    public void setParentChangeLog(DatabaseChangeLog parentChangeLog) {
        this.parentChangeLog = parentChangeLog;
    }

    public DatabaseChangeLog getParentChangeLog() {
        return parentChangeLog;
    }

    public RuntimeEnvironment getRuntimeEnvironment() {
        return runtimeEnvironment;
    }

    public void setRuntimeEnvironment(RuntimeEnvironment runtimeEnvironment) {
        this.runtimeEnvironment = runtimeEnvironment;
    }

    @Override
    public PreconditionContainer getPreconditions() {
        return preconditionContainer;
    }

    @Override
    public void setPreconditions(PreconditionContainer precond) {
        if (precond == null) {
            this.preconditionContainer = new PreconditionContainer();
        } else {
            preconditionContainer = precond;
        }
    }


    public ChangeLogParameters getChangeLogParameters() {
        return changeLogParameters;
    }

    public void setChangeLogParameters(ChangeLogParameters changeLogParameters) {
        this.changeLogParameters = changeLogParameters;
    }

    public String getPhysicalFilePath() {
        return physicalFilePath;
    }

    public void setPhysicalFilePath(String physicalFilePath) {
        this.physicalFilePath = physicalFilePath;
    }

    public String getLogicalFilePath() {
        String returnPath = logicalFilePath;
        if (logicalFilePath == null) {
            returnPath = physicalFilePath;
        }
        return returnPath.replaceAll("\\\\", "/");
    }

    public void setLogicalFilePath(String logicalFilePath) {
        this.logicalFilePath = logicalFilePath;
    }

    public String getFilePath() {
        if (logicalFilePath == null) {
            return physicalFilePath;
        } else {
            return logicalFilePath;
        }
    }

    public ObjectQuotingStrategy getObjectQuotingStrategy() {
        return objectQuotingStrategy;
    }

    public void setObjectQuotingStrategy(ObjectQuotingStrategy objectQuotingStrategy) {
        this.objectQuotingStrategy = objectQuotingStrategy;
    }

    public ContextExpression getContexts() {
        return contexts;
    }

    public void setContexts(ContextExpression contexts) {
        this.contexts = contexts;
    }

    public ContextExpression getIncludeContexts() {
        return includeContexts;
    }

    public void setIncludeLabels(LabelExpression labels) { this.includeLabels = labels; }

    public LabelExpression getIncludeLabels() { return includeLabels; }

    public void setIncludeIgnore(boolean ignore) { this.includeIgnore = ignore; }

    public boolean isIncludeIgnore() { return this.includeIgnore; }

    public void setIncludeContexts(ContextExpression includeContexts) {
        this.includeContexts = includeContexts;
    }

    @Override
    public String toString() {
        return getFilePath();
    }

    @Override
    public int compareTo(DatabaseChangeLog o) {
        return getFilePath().compareTo(o.getFilePath());
    }


    public ChangeSet getChangeSet(String path, String author, String id) {
        for (ChangeSet changeSet : changeSets) {
            if (normalizePath(changeSet.getFilePath()).equalsIgnoreCase(normalizePath(path))
                    && changeSet.getAuthor().equalsIgnoreCase(author)
                    && changeSet.getId().equalsIgnoreCase(id)
                    && isDbmsMatch(changeSet.getDbmsSet())) {
                return changeSet;
            }
        }

        return null;
    }

    public List<ChangeSet> getChangeSets() {
        return changeSets;
    }

    public void addChangeSet(ChangeSet changeSet) {
        if (changeSet.getRunOrder() == null) {
            ListIterator<ChangeSet> it = this.changeSets.listIterator(this.changeSets.size());
            boolean added = false;
            while (it.hasPrevious() && !added) {
                if (!"last".equals(it.previous().getRunOrder())) {
                    it.next();
                    it.add(changeSet);
                    added = true;
                }
            }
            if (!added) {
                it.add(changeSet);
            }

        } else if ("first".equals(changeSet.getRunOrder())) {
            ListIterator<ChangeSet> it = this.changeSets.listIterator();
            boolean added = false;
            while (it.hasNext() && !added) {
                if (!"first".equals(it.next().getRunOrder())) {
                    it.previous();
                    it.add(changeSet);
                    added = true;
                }
            }
            if (!added) {
                this.changeSets.add(changeSet);
            }
        } else if ("last".equals(changeSet.getRunOrder())) {
            this.changeSets.add(changeSet);
        } else {
            throw new UnexpectedLiquibaseException("Unknown runOrder: " + changeSet.getRunOrder());
        }
    }

    @Override
    public boolean equals(Object o) {
        if (this == o) {
            return true;
        }
        if ((o == null) || (getClass() != o.getClass())) {
            return false;
        }

        DatabaseChangeLog that = (DatabaseChangeLog) o;

        return getFilePath().equals(that.getFilePath());

    }

    @Override
    public int hashCode() {
        return getFilePath().hashCode();
    }

    public void validate(Database database, String... contexts) throws LiquibaseException {
        this.validate(database, new Contexts(contexts), new LabelExpression());
    }

    public void validate(Database database, Contexts contexts, LabelExpression labelExpression)
            throws LiquibaseException {

        database.setObjectQuotingStrategy(objectQuotingStrategy);

        ChangeLogIterator logIterator = new ChangeLogIterator(
                this,
                new DbmsChangeSetFilter(database),
                new ContextChangeSetFilter(contexts),
                new LabelChangeSetFilter(labelExpression)
        );

        ValidatingVisitor validatingVisitor = new ValidatingVisitor(database.getRanChangeSetList());
        validatingVisitor.validate(database, this);
        logIterator.run(validatingVisitor, new RuntimeEnvironment(database, contexts, labelExpression));

        for (String message : validatingVisitor.getWarnings().getMessages()) {
            Scope.getCurrentScope().getLog(getClass()).warning(LogType.LOG, message);
        }

        if (!validatingVisitor.validationPassed()) {
            throw new ValidationFailedException(validatingVisitor);
        }
    }

    public ChangeSet getChangeSet(RanChangeSet ranChangeSet) {
        return getChangeSet(ranChangeSet.getChangeLog(), ranChangeSet.getAuthor(), ranChangeSet.getId());
    }

    public void load(ParsedNode parsedNode, ResourceAccessor resourceAccessor)
            throws ParsedNodeException, SetupException {
        setLogicalFilePath(parsedNode.getChildValue(null, "logicalFilePath", String.class));
        setContexts(new ContextExpression(parsedNode.getChildValue(null, "context", String.class)));
        String objectQuotingStrategy = parsedNode.getChildValue(null, "objectQuotingStrategy", String.class);
        if (objectQuotingStrategy != null) {
            setObjectQuotingStrategy(ObjectQuotingStrategy.valueOf(objectQuotingStrategy));
        }
        for (ParsedNode childNode : parsedNode.getChildren()) {
            handleChildNode(childNode, resourceAccessor);
        }
    }

    protected void expandExpressions(ParsedNode parsedNode) {
        if (changeLogParameters == null) {
            return;
        }
        try {
            Object value = parsedNode.getValue();
            if ((value != null) && (value instanceof String)) {
                parsedNode.setValue(changeLogParameters.expandExpressions(parsedNode.getValue(String.class), this));
            }

            List<ParsedNode> children = parsedNode.getChildren();
            if (children != null) {
                for (ParsedNode child : children) {
                    expandExpressions(child);
                }
            }
        } catch (ParsedNodeException e) {
            throw new UnexpectedLiquibaseException(e);
        }
    }

    protected void handleChildNode(ParsedNode node, ResourceAccessor resourceAccessor)
            throws ParsedNodeException, SetupException {
        expandExpressions(node);
        String nodeName = node.getName();
        switch (nodeName) {
            case"changeSet":
            if (isDbmsMatch(node.getChildValue(null, "dbms", String.class))) {this.addChangeSet(createChangeSet(node, resourceAccessor));}
        break;
            case"include": {
            String path = node.getChildValue(null, "file", String.class);
            if (path == null) {
                throw new UnexpectedLiquibaseException("No 'file' attribute on 'include'");
            }
            path = path.replace('\\', '/');
            ContextExpression includeContexts = new ContextExpression(node.getChildValue(null, "context", String.class));
            LabelExpression labelExpression = new LabelExpression(node.getChildValue(null, "labels", String.class));
            Boolean ignore = node.getChildValue(null, "ignore", Boolean.class);
            try {
<<<<<<< HEAD
                include(path, node.getChildValue(null, "relativeToChangelogFile", false), resourceAccessor, includeContexts, true);
=======
                include(path,
                        node.getChildValue(null, "relativeToChangelogFile", false),
                        resourceAccessor,
                        includeContexts,
                        labelExpression,
                        ignore);
>>>>>>> 668c59ae
            } catch (LiquibaseException e) {
                throw new SetupException(e);}
                break;
            }
            case "includeAll": {
                String path = node.getChildValue(null, "path", String.class);
                String resourceFilterDef = node.getChildValue(null, "filter", String.class);
                if (resourceFilterDef == null) {
                    resourceFilterDef = node.getChildValue(null, "resourceFilter", String.class);
                }
                IncludeAllFilter resourceFilter = null;
                if (resourceFilterDef != null) {
                    try {
                        resourceFilter = (IncludeAllFilter) Class.forName(resourceFilterDef).getConstructor().newInstance();
                    } catch (ReflectiveOperationException e) {
                        throw new SetupException(e);
                    }
                }

                String resourceComparatorDef = node.getChildValue(null, "resourceComparator", String.class);
                Comparator<String> resourceComparator = null;
                if (resourceComparatorDef != null) {
                    try {
                        resourceComparator = (Comparator<String>) Class.forName(resourceComparatorDef).getConstructor().newInstance();
                    } catch (ReflectiveOperationException e) {
                        //take default comparator
                        Scope.getCurrentScope().getLog(getClass()).info(LogType.LOG, "no resourceComparator defined - taking default " +
                         "implementation");
                        resourceComparator = getStandardChangeLogComparator();
                    }
                }

<<<<<<< HEAD
                ContextExpression includeContexts = new ContextExpression(node.getChildValue(null, "context", String.class));
                includeAll(path, node.getChildValue(null, "relativeToChangelogFile", false), resourceFilter,
                        node.getChildValue(null, "errorIfMissingOrEmpty", true),
                        resourceComparator, resourceAccessor, includeContexts);
                break;
=======
            ContextExpression includeContexts = new ContextExpression(node.getChildValue(null, "context", String.class));
            LabelExpression labelExpression = new LabelExpression(node.getChildValue(null, "labels", String.class));
            if (labelExpression == null) {
                labelExpression = new LabelExpression();
            }
            Boolean ignore = node.getChildValue(null, "ignore", Boolean.class);
            if (ignore == null) {
                ignore = false;
            }
            includeAll(path,
                       node.getChildValue(null, "relativeToChangelogFile", false),
                       resourceFilter,
                       node.getChildValue(null, "errorIfMissingOrEmpty", true),
                       getStandardChangeLogComparator(),
                       resourceAccessor,
                       includeContexts,
                       labelExpression,
                       ignore);
        } else if (nodeName.equals("preConditions")) {
            this.preconditionContainer = new PreconditionContainer();
            try {
                this.preconditionContainer.load(node, resourceAccessor);
            } catch (ParsedNodeException e) {
                e.printStackTrace();
>>>>>>> 668c59ae
            }
            case "preConditions": {
                this.preconditionContainer = new PreconditionContainer();
                try {
                    this.preconditionContainer.load(node, resourceAccessor);
                } catch (ParsedNodeException e) {
                    e.printStackTrace();
                }
                break;
            }
            case "property": {
                try {
                    String context = node.getChildValue(null, "context", String.class);
                    String dbms = node.getChildValue(null, "dbms", String.class);
                    String labels = node.getChildValue(null, "labels", String.class);
                    Boolean global = node.getChildValue(null, "global", Boolean.class);
                    if (global == null) {
                        // okay behave like liquibase < 3.4 and set global == true
                        global = true;
                    }

                    String file = node.getChildValue(null, "file", String.class);

                    if (file == null) {
                        // direct referenced property, no file
                        String name = node.getChildValue(null, "name", String.class);
                        String value = node.getChildValue(null, "value", String.class);

                        this.changeLogParameters.set(name, value, context, labels, dbms, global, this);
                    } else {
                        // read properties from the file
                        Properties props = new Properties();
                        InputStream propertiesStream = resourceAccessor.openStream(null, file);
                        if (propertiesStream == null) {
                            Scope.getCurrentScope().getLog(getClass()).info(LogType.LOG, "Could not open properties file " + file);
                        } else {
                            props.load(propertiesStream);

                            for (Map.Entry entry : props.entrySet()) {
                                this.changeLogParameters.set(
                                        entry.getKey().toString(),
                                        entry.getValue().toString(),
                                        context,
                                        labels,
                                        dbms,
                                        global,
                                        this
                                );
                            }
                        }
                    }
                } catch (IOException e) {
                    throw new ParsedNodeException(e);
                }

                break;
            }
        }
    }

<<<<<<< HEAD
    public boolean isDbmsMatch(String dbmsList) {
        return isDbmsMatch(DatabaseList.toDbmsSet(dbmsList));
    }

    public boolean isDbmsMatch(Set<String> dbmsSet) {
        return dbmsSet == null
                || changeLogParameters == null
                || changeLogParameters.getValue("database.typeName", this) == null
                || DatabaseList.definitionMatches(dbmsSet, changeLogParameters.getValue("database.typeName", this).toString(), true);
    }

    public void includeAll(String pathName, boolean isRelativeToChangelogFile, IncludeAllFilter resourceFilter,
                           boolean errorIfMissingOrEmpty,
                           Comparator<String> resourceComparator,
                           ResourceAccessor resourceAccessor,
                           ContextExpression includeContexts)
            throws SetupException {
=======
    public void includeAll(String pathName,
                           boolean isRelativeToChangelogFile,
                           IncludeAllFilter resourceFilter,
                           boolean errorIfMissingOrEmpty,
                           Comparator<String> resourceComparator,
                           ResourceAccessor resourceAccessor,
                           ContextExpression includeContexts,
                           LabelExpression labelExpression,
                           boolean ignore) throws SetupException {
>>>>>>> 668c59ae
        try {
            if (pathName == null) {
                throw new SetupException("No path attribute for includeAll");
            }
            pathName = pathName.replace('\\', '/');

            if (!(pathName.endsWith("/"))) {
                pathName = pathName + '/';
            }
            LOG.fine(LogType.LOG, "includeAll for " + pathName);
            LOG.fine(LogType.LOG, "Using file opener for includeAll: " + resourceAccessor.toString());

            String relativeTo = null;
            if (isRelativeToChangelogFile) {
                relativeTo = this.getPhysicalFilePath();
            }

            Set<String> unsortedResources = null;
            try {
                unsortedResources = resourceAccessor.list(relativeTo, pathName, true, true, false);
            } catch (IOException e) {
                if (errorIfMissingOrEmpty) {
                    throw e;
                }
            }
            SortedSet<String> resources = new TreeSet<>(resourceComparator);
            if (unsortedResources != null) {
                for (String resourcePath : unsortedResources) {
                    if ((resourceFilter == null) || resourceFilter.include(resourcePath)) {
                        resources.add(resourcePath);
                    }
                }
            }

            if (resources.isEmpty() && errorIfMissingOrEmpty) {
                throw new SetupException(
                        "Could not find directory or directory was empty for includeAll '" + pathName + "'");
            }

            for (String path : resources) {
<<<<<<< HEAD
                Scope.getCurrentScope().getLog(getClass()).info(LogType.LOG, "Reading resource: " + path);
                include(path, false, resourceAccessor, includeContexts, false);
=======
                include(path, false, resourceAccessor, includeContexts, labelExpression, ignore);
>>>>>>> 668c59ae
            }
        } catch (Exception e) {
            throw new SetupException(e);
        }
    }

<<<<<<< HEAD
    public boolean include(String fileName, boolean isRelativePath, ResourceAccessor resourceAccessor,
                           ContextExpression includeContexts, boolean logEveryUnknownFileFormat
    ) throws LiquibaseException {
=======
    public boolean include(String fileName,
                           boolean isRelativePath,
                           ResourceAccessor resourceAccessor,
                           ContextExpression includeContexts,
                           LabelExpression labelExpression,
                           Boolean ignore)
            throws LiquibaseException {
>>>>>>> 668c59ae

        if (".svn".equalsIgnoreCase(fileName) || "cvs".equalsIgnoreCase(fileName)) {
            return false;
        }

        String relativeBaseFileName = this.getPhysicalFilePath();
        if (isRelativePath) {
            // workaround for FilenameUtils.normalize() returning null for relative paths like ../conf/liquibase.xml
            String tempFile = FilenameUtils.concat(FilenameUtils.getFullPath(relativeBaseFileName), fileName);
            if (tempFile != null && new File(tempFile).exists() == true) {
                fileName = tempFile;
            } else {
                fileName = FilenameUtils.getFullPath(relativeBaseFileName) + fileName;
            }
        }
        DatabaseChangeLog changeLog;
        try {
            DatabaseChangeLog rootChangeLog = ROOT_CHANGE_LOG.get();
            if (rootChangeLog == null) {
                ROOT_CHANGE_LOG.set(this);
            }
            DatabaseChangeLog parentChangeLog = PARENT_CHANGE_LOG.get();
            PARENT_CHANGE_LOG.set(this);
            try {
                ChangeLogParser parser = ChangeLogParserFactory.getInstance().getParser(fileName, resourceAccessor);
                changeLog = parser.parse(fileName, changeLogParameters, resourceAccessor);
                changeLog.setIncludeContexts(includeContexts);
                changeLog.setIncludeLabels(labelExpression);
                changeLog.setIncludeIgnore(ignore != null ? ignore.booleanValue() : false);
            } finally {
                if (rootChangeLog == null) {
                    ROOT_CHANGE_LOG.remove();
                }
                if (parentChangeLog == null) {
                    PARENT_CHANGE_LOG.remove();
                } else {
                    PARENT_CHANGE_LOG.set(parentChangeLog);
                }
            }
        } catch (UnknownChangelogFormatException e) {
            // This matches only an extension, but filename can be a full path, too. Is it right?
            boolean matchesFileExtension = StringUtil.trimToEmpty(fileName).matches("\\.\\w+$");
            if (matchesFileExtension || logEveryUnknownFileFormat) {
                Scope.getCurrentScope().getLog(getClass()).warning(
                        LogType.LOG, "included file " + relativeBaseFileName + "/" + fileName + " is not a recognized file type"
                );
            }
            return false;
        }
        PreconditionContainer preconditions = changeLog.getPreconditions();
        if (preconditions != null) {
            if (null == this.getPreconditions()) {
                this.setPreconditions(new PreconditionContainer());
            }
            this.getPreconditions().addNestedPrecondition(preconditions);
        }
        for (ChangeSet changeSet : changeLog.getChangeSets()) {
            addChangeSet(changeSet);
        }

        return true;
    }

    protected ChangeSet createChangeSet(ParsedNode node, ResourceAccessor resourceAccessor) throws ParsedNodeException {
        ChangeSet changeSet = new ChangeSet(this);
        changeSet.setChangeLogParameters(this.getChangeLogParameters());
        changeSet.load(node, resourceAccessor);
        return changeSet;
    }

    protected Comparator<String> getStandardChangeLogComparator() {
        return new Comparator<String>() {
            @Override
            public int compare(String o1, String o2) {
                //by ignoring WEB-INF/classes in path all changelog Files independent
                //whehther they are in a WAR or in a JAR are order following the same rule
                return o1.replace("WEB-INF/classes/", "").compareTo(o2.replace("WEB-INF/classes/", ""));
            }
        };
    }

    public void setIgnoreClasspathPrefix(boolean ignoreClasspathPrefix) {
        this.ignoreClasspathPrefix = ignoreClasspathPrefix;
    }

    public boolean ignoreClasspathPrefix() {
        return ignoreClasspathPrefix;
    }

    protected String normalizePath(String filePath) {
        if (ignoreClasspathPrefix) {
            return filePath.replaceFirst("^classpath:", "");
        }
        return filePath;
    }

    public void clearCheckSums() {
        for (ChangeSet changeSet : getChangeSets()) {
            changeSet.clearCheckSum();
        }
    }

}<|MERGE_RESOLUTION|>--- conflicted
+++ resolved
@@ -9,11 +9,7 @@
 import liquibase.database.DatabaseList;
 import liquibase.database.ObjectQuotingStrategy;
 import liquibase.exception.*;
-<<<<<<< HEAD
 import liquibase.logging.LogType;
-=======
-import liquibase.logging.LogFactory;
->>>>>>> 668c59ae
 import liquibase.logging.Logger;
 import liquibase.parser.ChangeLogParser;
 import liquibase.parser.ChangeLogParserFactory;
@@ -164,13 +160,21 @@
         return includeContexts;
     }
 
-    public void setIncludeLabels(LabelExpression labels) { this.includeLabels = labels; }
-
-    public LabelExpression getIncludeLabels() { return includeLabels; }
-
-    public void setIncludeIgnore(boolean ignore) { this.includeIgnore = ignore; }
-
-    public boolean isIncludeIgnore() { return this.includeIgnore; }
+    public void setIncludeLabels(LabelExpression labels) {
+        this.includeLabels = labels;
+    }
+
+    public LabelExpression getIncludeLabels() {
+        return includeLabels;
+    }
+
+    public void setIncludeIgnore(boolean ignore) {
+        this.includeIgnore = ignore;
+    }
+
+    public boolean isIncludeIgnore() {
+        return this.includeIgnore;
+    }
 
     public void setIncludeContexts(ContextExpression includeContexts) {
         this.includeContexts = includeContexts;
@@ -331,31 +335,30 @@
         expandExpressions(node);
         String nodeName = node.getName();
         switch (nodeName) {
-            case"changeSet":
-            if (isDbmsMatch(node.getChildValue(null, "dbms", String.class))) {this.addChangeSet(createChangeSet(node, resourceAccessor));}
-        break;
-            case"include": {
-            String path = node.getChildValue(null, "file", String.class);
-            if (path == null) {
-                throw new UnexpectedLiquibaseException("No 'file' attribute on 'include'");
-            }
-            path = path.replace('\\', '/');
-            ContextExpression includeContexts = new ContextExpression(node.getChildValue(null, "context", String.class));
-            LabelExpression labelExpression = new LabelExpression(node.getChildValue(null, "labels", String.class));
-            Boolean ignore = node.getChildValue(null, "ignore", Boolean.class);
-            try {
-<<<<<<< HEAD
-                include(path, node.getChildValue(null, "relativeToChangelogFile", false), resourceAccessor, includeContexts, true);
-=======
-                include(path,
-                        node.getChildValue(null, "relativeToChangelogFile", false),
-                        resourceAccessor,
-                        includeContexts,
-                        labelExpression,
-                        ignore);
->>>>>>> 668c59ae
-            } catch (LiquibaseException e) {
-                throw new SetupException(e);}
+            case "changeSet":
+                if (isDbmsMatch(node.getChildValue(null, "dbms", String.class))) {
+                    this.addChangeSet(createChangeSet(node, resourceAccessor));
+                }
+                break;
+            case "include": {
+                String path = node.getChildValue(null, "file", String.class);
+                if (path == null) {
+                    throw new UnexpectedLiquibaseException("No 'file' attribute on 'include'");
+                }
+                path = path.replace('\\', '/');
+                ContextExpression includeContexts = new ContextExpression(node.getChildValue(null, "context", String.class));
+                LabelExpression labelExpression = new LabelExpression(node.getChildValue(null, "labels", String.class));
+                Boolean ignore = node.getChildValue(null, "ignore", Boolean.class);
+                try {
+                    include(path,
+                            node.getChildValue(null, "relativeToChangelogFile", false),
+                            resourceAccessor,
+                            includeContexts,
+                            labelExpression,
+                            ignore);
+                } catch (LiquibaseException e) {
+                    throw new SetupException(e);
+                }
                 break;
             }
             case "includeAll": {
@@ -381,43 +384,28 @@
                     } catch (ReflectiveOperationException e) {
                         //take default comparator
                         Scope.getCurrentScope().getLog(getClass()).info(LogType.LOG, "no resourceComparator defined - taking default " +
-                         "implementation");
+                                "implementation");
                         resourceComparator = getStandardChangeLogComparator();
                     }
                 }
 
-<<<<<<< HEAD
                 ContextExpression includeContexts = new ContextExpression(node.getChildValue(null, "context", String.class));
+                LabelExpression labelExpression = new LabelExpression(node.getChildValue(null, "labels", String.class));
+                if (labelExpression == null) {
+                    labelExpression = new LabelExpression();
+                }
+                Boolean ignore = node.getChildValue(null, "ignore", Boolean.class);
+                if (ignore == null) {
+                    ignore = false;
+                }
                 includeAll(path, node.getChildValue(null, "relativeToChangelogFile", false), resourceFilter,
                         node.getChildValue(null, "errorIfMissingOrEmpty", true),
-                        resourceComparator, resourceAccessor, includeContexts);
+                        resourceComparator,
+                        resourceAccessor,
+                        includeContexts,
+                        labelExpression,
+                        ignore);
                 break;
-=======
-            ContextExpression includeContexts = new ContextExpression(node.getChildValue(null, "context", String.class));
-            LabelExpression labelExpression = new LabelExpression(node.getChildValue(null, "labels", String.class));
-            if (labelExpression == null) {
-                labelExpression = new LabelExpression();
-            }
-            Boolean ignore = node.getChildValue(null, "ignore", Boolean.class);
-            if (ignore == null) {
-                ignore = false;
-            }
-            includeAll(path,
-                       node.getChildValue(null, "relativeToChangelogFile", false),
-                       resourceFilter,
-                       node.getChildValue(null, "errorIfMissingOrEmpty", true),
-                       getStandardChangeLogComparator(),
-                       resourceAccessor,
-                       includeContexts,
-                       labelExpression,
-                       ignore);
-        } else if (nodeName.equals("preConditions")) {
-            this.preconditionContainer = new PreconditionContainer();
-            try {
-                this.preconditionContainer.load(node, resourceAccessor);
-            } catch (ParsedNodeException e) {
-                e.printStackTrace();
->>>>>>> 668c59ae
             }
             case "preConditions": {
                 this.preconditionContainer = new PreconditionContainer();
@@ -478,7 +466,6 @@
         }
     }
 
-<<<<<<< HEAD
     public boolean isDbmsMatch(String dbmsList) {
         return isDbmsMatch(DatabaseList.toDbmsSet(dbmsList));
     }
@@ -490,13 +477,6 @@
                 || DatabaseList.definitionMatches(dbmsSet, changeLogParameters.getValue("database.typeName", this).toString(), true);
     }
 
-    public void includeAll(String pathName, boolean isRelativeToChangelogFile, IncludeAllFilter resourceFilter,
-                           boolean errorIfMissingOrEmpty,
-                           Comparator<String> resourceComparator,
-                           ResourceAccessor resourceAccessor,
-                           ContextExpression includeContexts)
-            throws SetupException {
-=======
     public void includeAll(String pathName,
                            boolean isRelativeToChangelogFile,
                            IncludeAllFilter resourceFilter,
@@ -505,8 +485,8 @@
                            ResourceAccessor resourceAccessor,
                            ContextExpression includeContexts,
                            LabelExpression labelExpression,
-                           boolean ignore) throws SetupException {
->>>>>>> 668c59ae
+                           boolean ignore)
+            throws SetupException {
         try {
             if (pathName == null) {
                 throw new SetupException("No path attribute for includeAll");
@@ -547,23 +527,14 @@
             }
 
             for (String path : resources) {
-<<<<<<< HEAD
                 Scope.getCurrentScope().getLog(getClass()).info(LogType.LOG, "Reading resource: " + path);
-                include(path, false, resourceAccessor, includeContexts, false);
-=======
                 include(path, false, resourceAccessor, includeContexts, labelExpression, ignore);
->>>>>>> 668c59ae
             }
         } catch (Exception e) {
             throw new SetupException(e);
         }
     }
 
-<<<<<<< HEAD
-    public boolean include(String fileName, boolean isRelativePath, ResourceAccessor resourceAccessor,
-                           ContextExpression includeContexts, boolean logEveryUnknownFileFormat
-    ) throws LiquibaseException {
-=======
     public boolean include(String fileName,
                            boolean isRelativePath,
                            ResourceAccessor resourceAccessor,
@@ -571,7 +542,6 @@
                            LabelExpression labelExpression,
                            Boolean ignore)
             throws LiquibaseException {
->>>>>>> 668c59ae
 
         if (".svn".equalsIgnoreCase(fileName) || "cvs".equalsIgnoreCase(fileName)) {
             return false;
@@ -612,13 +582,9 @@
                 }
             }
         } catch (UnknownChangelogFormatException e) {
-            // This matches only an extension, but filename can be a full path, too. Is it right?
-            boolean matchesFileExtension = StringUtil.trimToEmpty(fileName).matches("\\.\\w+$");
-            if (matchesFileExtension || logEveryUnknownFileFormat) {
-                Scope.getCurrentScope().getLog(getClass()).warning(
-                        LogType.LOG, "included file " + relativeBaseFileName + "/" + fileName + " is not a recognized file type"
-                );
-            }
+            Scope.getCurrentScope().getLog(getClass()).warning(
+                    LogType.LOG, "included file " + relativeBaseFileName + "/" + fileName + " is not a recognized file type"
+            );
             return false;
         }
         PreconditionContainer preconditions = changeLog.getPreconditions();
