--- conflicted
+++ resolved
@@ -1,212 +1,208 @@
-package liquibase.parser.core.formattedsql;
-
-import liquibase.change.core.EmptyChange;
-import liquibase.change.core.RawSQLChange;
-import liquibase.changelog.ChangeLogParameters;
-import liquibase.changelog.ChangeSet;
-import liquibase.changelog.DatabaseChangeLog;
-import liquibase.exception.ChangeLogParseException;
-import liquibase.exception.UnsupportedChangeException;
-import liquibase.logging.LogFactory;
-import liquibase.parser.ChangeLogParser;
-import liquibase.resource.ResourceAccessor;
-import liquibase.util.StringUtils;
-
-import java.io.*;
-import java.util.regex.Matcher;
-import java.util.regex.Pattern;
-
-public class FormattedSqlChangeLogParser implements ChangeLogParser {
-
-    public boolean supports(String changeLogFile, ResourceAccessor resourceAccessor) {
-        BufferedReader reader = null;
-        try {
-            if (changeLogFile.endsWith(".sql")) {
-                reader = new BufferedReader(new InputStreamReader(openChangeLogFile(changeLogFile, resourceAccessor)));
-
-                return reader.readLine().matches("\\-\\-\\s*liquibase formatted.*");
-            } else {
-                return false;
-            }
-        } catch (IOException e) {
-            LogFactory.getLogger().debug("Exception reading " + changeLogFile, e);
-            return false;
-        } finally {
-            if (reader != null) {
-                try {
-                    reader.close();
-                } catch (IOException e) {
-                    LogFactory.getLogger().debug("Exception closing " + changeLogFile, e);
-                }
-            }
-        }
-    }
-
-    public int getPriority() {
-        return PRIORITY_DEFAULT + 5;
-    }
-
-    public DatabaseChangeLog parse(String physicalChangeLogLocation, ChangeLogParameters changeLogParameters, ResourceAccessor resourceAccessor) throws ChangeLogParseException {
-
-        DatabaseChangeLog changeLog = new DatabaseChangeLog();
-        changeLog.setPhysicalFilePath(physicalChangeLogLocation);
-
-        BufferedReader reader = null;
-
-        try {
-            reader = new BufferedReader(new InputStreamReader(openChangeLogFile(physicalChangeLogLocation, resourceAccessor)));
-            StringBuffer currentSql = new StringBuffer();
-            StringBuffer currentRollbackSql = new StringBuffer();
-
-            ChangeSet changeSet = null;
-            RawSQLChange change = null;
-<<<<<<< HEAD
-            Pattern changeSetPattern = Pattern.compile("\\-\\-[\\s]*changeset (\\w+):(\\w+).*", Pattern.CASE_INSENSITIVE);
-=======
-            Pattern changeSetPattern = Pattern.compile("\\-\\-[\\s]*changeset (\\S+):(\\S+).*", Pattern.CASE_INSENSITIVE);
->>>>>>> f7f6e0b3
-            Pattern rollbackPattern = Pattern.compile("\\s*\\-\\-[\\s]*rollback (.*)", Pattern.CASE_INSENSITIVE);
-            Pattern stripCommentsPattern = Pattern.compile(".*stripComments:(\\w+).*", Pattern.CASE_INSENSITIVE);
-            Pattern splitStatementsPattern = Pattern.compile(".*splitStatements:(\\w+).*", Pattern.CASE_INSENSITIVE);
-            Pattern endDelimiterPattern = Pattern.compile(".*endDelimiter:(\\w+).*", Pattern.CASE_INSENSITIVE);
-
-            Pattern runOnChangePattern = Pattern.compile(".*runOnChange:(\\w+).*", Pattern.CASE_INSENSITIVE);
-            Pattern runAlwaysPattern = Pattern.compile(".*runAlways:(\\w+).*", Pattern.CASE_INSENSITIVE);
-            Pattern contextPattern = Pattern.compile(".*context:(\\S+).*", Pattern.CASE_INSENSITIVE);
-            Pattern runInTransactionPattern = Pattern.compile(".*runInTransaction:(\\w+).*", Pattern.CASE_INSENSITIVE);
-            Pattern dbmsPattern = Pattern.compile(".*dbms:(\\w+).*", Pattern.CASE_INSENSITIVE);
-            Pattern failOnErrorPattern = Pattern.compile(".*failOnError:(\\w+).*", Pattern.CASE_INSENSITIVE);
-
-            String line;
-            while ((line = reader.readLine()) != null) {
-                Matcher changeSetPatternMatcher = changeSetPattern.matcher(line);
-                if (changeSetPatternMatcher.matches()) {
-                    String finalCurrentSql = changeLogParameters.expandExpressions(StringUtils.trimToNull(currentSql.toString()));
-                    if (changeSet != null) {
-
-                        if (finalCurrentSql == null) {
-                            throw new ChangeLogParseException("No SQL for changeset " + changeSet.toString(false));
-                        }
-
-                        change.setSql(finalCurrentSql);
-
-                        if (StringUtils.trimToNull(currentRollbackSql.toString()) != null) {
-                            try {
-                                if (currentRollbackSql.toString().trim().toLowerCase().matches("^not required.*")) {
-                                    changeSet.addRollbackChange(new EmptyChange());
-                                } else {
-                                    RawSQLChange rollbackChange = new RawSQLChange();
-                                    rollbackChange.setSql(changeLogParameters.expandExpressions(currentRollbackSql.toString()));
-                                    changeSet.addRollbackChange(rollbackChange);
-                                }
-                            } catch (UnsupportedChangeException e) {
-                                throw new RuntimeException(e);
-                            }
-                        }
-                    }
-
-                    Matcher stripCommentsPatternMatcher = stripCommentsPattern.matcher(line);
-                    Matcher splitStatementsPatternMatcher = splitStatementsPattern.matcher(line);
-                    Matcher endDelimiterPatternMatcher = endDelimiterPattern.matcher(line);
-
-                    Matcher runOnChangePatternMatcher = runOnChangePattern.matcher(line);
-                    Matcher runAlwaysPatternMatcher = runAlwaysPattern.matcher(line);
-                    Matcher contextPatternMatcher = contextPattern.matcher(line);
-                    Matcher runInTransactionPatternMatcher = runInTransactionPattern.matcher(line);
-                    Matcher dbmsPatternMatcher = dbmsPattern.matcher(line);
-                    Matcher failOnErrorPatternMatcher = failOnErrorPattern.matcher(line);
-
-                    boolean stripComments = parseBoolean(stripCommentsPatternMatcher, changeSet, true);
-                    boolean splitStatements = parseBoolean(splitStatementsPatternMatcher, changeSet, true);
-                    boolean runOnChange = parseBoolean(runOnChangePatternMatcher, changeSet, false);
-                    boolean runAlways = parseBoolean(runAlwaysPatternMatcher, changeSet, false);
-                    boolean runInTransaction = parseBoolean(runInTransactionPatternMatcher, changeSet, true);
-                    boolean failOnError = parseBoolean(failOnErrorPatternMatcher, changeSet, true);
-
-                    String endDelimiter = parseString(endDelimiterPatternMatcher);
-                    String context = parseString(contextPatternMatcher);
-                    String dbms = parseString(dbmsPatternMatcher);
-
-                    changeSet = new ChangeSet(changeSetPatternMatcher.group(2), changeSetPatternMatcher.group(1), runAlways, runOnChange, physicalChangeLogLocation, context, dbms, runInTransaction);
-                    changeSet.setFailOnError(failOnError);
-                    changeLog.addChangeSet(changeSet);
-
-                    change = new RawSQLChange();
-                    change.setSql(finalCurrentSql);
-                    change.setResourceAccessor(resourceAccessor);
-                    change.setSplitStatements(splitStatements);
-                    change.setStripComments(stripComments);
-                    change.setEndDelimiter(endDelimiter);
-                    changeSet.addChange(change);
-
-                    currentSql = new StringBuffer();
-                    currentRollbackSql = new StringBuffer();
-                } else {
-                    if (changeSet != null) {
-                        Matcher rollbackMatcher = rollbackPattern.matcher(line);
-                        if (rollbackMatcher.matches()) {
-                            if (rollbackMatcher.groupCount() == 1) {
-                                currentRollbackSql.append(rollbackMatcher.group(1)).append("\n");
-                            }
-                        } else {
-                            currentSql.append(line).append("\n");
-                        }
-                    }
-                }
-            }
-
-            if (changeSet != null) {
-                change.setSql(changeLogParameters.expandExpressions(StringUtils.trimToNull(currentSql.toString())));
-
-                if (StringUtils.trimToNull(currentRollbackSql.toString()) != null) {
-                    try {
-                        if (currentRollbackSql.toString().trim().toLowerCase().matches("^not required.*")) {
-                            changeSet.addRollbackChange(new EmptyChange());
-                        } else {
-                            RawSQLChange rollbackChange = new RawSQLChange();
-                            rollbackChange.setSql(changeLogParameters.expandExpressions(currentRollbackSql.toString()));
-                            changeSet.addRollbackChange(rollbackChange);
-                        }
-                    } catch (UnsupportedChangeException e) {
-                        throw new RuntimeException(e);
-                    }
-                }
-            }
-
-        } catch (IOException e) {
-            throw new ChangeLogParseException(e);
-        } finally {
-            if (reader != null) {
-                try {
-                    reader.close();
-                } catch (IOException ignore) { }
-            }
-        }
-
-        return changeLog;
-    }
-
-    private String parseString(Matcher matcher) {
-        String endDelimiter = null;
-        if (matcher.matches()) {
-            endDelimiter = matcher.group(1);
-        }
-        return endDelimiter;
-    }
-
-    private boolean parseBoolean(Matcher matcher, ChangeSet changeSet, boolean defaultValue) throws ChangeLogParseException {
-        boolean stripComments = defaultValue;
-        if (matcher.matches()) {
-            try {
-                stripComments = Boolean.parseBoolean(matcher.group(1));
-            } catch (Exception e) {
-                throw new ChangeLogParseException("Cannot parse "+changeSet+" "+matcher.toString().replaceAll("\\.*","")+" as a boolean");
-            }
-        }
-        return stripComments;
-    }
-
-    protected InputStream openChangeLogFile(String physicalChangeLogLocation, ResourceAccessor resourceAccessor) throws IOException {
-        return resourceAccessor.getResourceAsStream(physicalChangeLogLocation);
-    }
+package liquibase.parser.core.formattedsql;
+
+import liquibase.change.core.EmptyChange;
+import liquibase.change.core.RawSQLChange;
+import liquibase.changelog.ChangeLogParameters;
+import liquibase.changelog.ChangeSet;
+import liquibase.changelog.DatabaseChangeLog;
+import liquibase.exception.ChangeLogParseException;
+import liquibase.exception.UnsupportedChangeException;
+import liquibase.logging.LogFactory;
+import liquibase.parser.ChangeLogParser;
+import liquibase.resource.ResourceAccessor;
+import liquibase.util.StringUtils;
+
+import java.io.*;
+import java.util.regex.Matcher;
+import java.util.regex.Pattern;
+
+public class FormattedSqlChangeLogParser implements ChangeLogParser {
+
+    public boolean supports(String changeLogFile, ResourceAccessor resourceAccessor) {
+        BufferedReader reader = null;
+        try {
+            if (changeLogFile.endsWith(".sql")) {
+                reader = new BufferedReader(new InputStreamReader(openChangeLogFile(changeLogFile, resourceAccessor)));
+
+                return reader.readLine().matches("\\-\\-\\s*liquibase formatted.*");
+            } else {
+                return false;
+            }
+        } catch (IOException e) {
+            LogFactory.getLogger().debug("Exception reading " + changeLogFile, e);
+            return false;
+        } finally {
+            if (reader != null) {
+                try {
+                    reader.close();
+                } catch (IOException e) {
+                    LogFactory.getLogger().debug("Exception closing " + changeLogFile, e);
+                }
+            }
+        }
+    }
+
+    public int getPriority() {
+        return PRIORITY_DEFAULT + 5;
+    }
+
+    public DatabaseChangeLog parse(String physicalChangeLogLocation, ChangeLogParameters changeLogParameters, ResourceAccessor resourceAccessor) throws ChangeLogParseException {
+
+        DatabaseChangeLog changeLog = new DatabaseChangeLog();
+        changeLog.setPhysicalFilePath(physicalChangeLogLocation);
+
+        BufferedReader reader = null;
+
+        try {
+            reader = new BufferedReader(new InputStreamReader(openChangeLogFile(physicalChangeLogLocation, resourceAccessor)));
+            StringBuffer currentSql = new StringBuffer();
+            StringBuffer currentRollbackSql = new StringBuffer();
+
+            ChangeSet changeSet = null;
+            RawSQLChange change = null;
+            Pattern changeSetPattern = Pattern.compile("\\-\\-[\\s]*changeset (\\S+):(\\S+).*", Pattern.CASE_INSENSITIVE);
+            Pattern rollbackPattern = Pattern.compile("\\s*\\-\\-[\\s]*rollback (.*)", Pattern.CASE_INSENSITIVE);
+            Pattern stripCommentsPattern = Pattern.compile(".*stripComments:(\\w+).*", Pattern.CASE_INSENSITIVE);
+            Pattern splitStatementsPattern = Pattern.compile(".*splitStatements:(\\w+).*", Pattern.CASE_INSENSITIVE);
+            Pattern endDelimiterPattern = Pattern.compile(".*endDelimiter:(\\w+).*", Pattern.CASE_INSENSITIVE);
+
+            Pattern runOnChangePattern = Pattern.compile(".*runOnChange:(\\w+).*", Pattern.CASE_INSENSITIVE);
+            Pattern runAlwaysPattern = Pattern.compile(".*runAlways:(\\w+).*", Pattern.CASE_INSENSITIVE);
+            Pattern contextPattern = Pattern.compile(".*context:(\\S+).*", Pattern.CASE_INSENSITIVE);
+            Pattern runInTransactionPattern = Pattern.compile(".*runInTransaction:(\\w+).*", Pattern.CASE_INSENSITIVE);
+            Pattern dbmsPattern = Pattern.compile(".*dbms:(\\w+).*", Pattern.CASE_INSENSITIVE);
+            Pattern failOnErrorPattern = Pattern.compile(".*failOnError:(\\w+).*", Pattern.CASE_INSENSITIVE);
+
+            String line;
+            while ((line = reader.readLine()) != null) {
+                Matcher changeSetPatternMatcher = changeSetPattern.matcher(line);
+                if (changeSetPatternMatcher.matches()) {
+                    String finalCurrentSql = changeLogParameters.expandExpressions(StringUtils.trimToNull(currentSql.toString()));
+                    if (changeSet != null) {
+
+                        if (finalCurrentSql == null) {
+                            throw new ChangeLogParseException("No SQL for changeset " + changeSet.toString(false));
+                        }
+
+                        change.setSql(finalCurrentSql);
+
+                        if (StringUtils.trimToNull(currentRollbackSql.toString()) != null) {
+                            try {
+                                if (currentRollbackSql.toString().trim().toLowerCase().matches("^not required.*")) {
+                                    changeSet.addRollbackChange(new EmptyChange());
+                                } else {
+                                    RawSQLChange rollbackChange = new RawSQLChange();
+                                    rollbackChange.setSql(changeLogParameters.expandExpressions(currentRollbackSql.toString()));
+                                    changeSet.addRollbackChange(rollbackChange);
+                                }
+                            } catch (UnsupportedChangeException e) {
+                                throw new RuntimeException(e);
+                            }
+                        }
+                    }
+
+                    Matcher stripCommentsPatternMatcher = stripCommentsPattern.matcher(line);
+                    Matcher splitStatementsPatternMatcher = splitStatementsPattern.matcher(line);
+                    Matcher endDelimiterPatternMatcher = endDelimiterPattern.matcher(line);
+
+                    Matcher runOnChangePatternMatcher = runOnChangePattern.matcher(line);
+                    Matcher runAlwaysPatternMatcher = runAlwaysPattern.matcher(line);
+                    Matcher contextPatternMatcher = contextPattern.matcher(line);
+                    Matcher runInTransactionPatternMatcher = runInTransactionPattern.matcher(line);
+                    Matcher dbmsPatternMatcher = dbmsPattern.matcher(line);
+                    Matcher failOnErrorPatternMatcher = failOnErrorPattern.matcher(line);
+
+                    boolean stripComments = parseBoolean(stripCommentsPatternMatcher, changeSet, true);
+                    boolean splitStatements = parseBoolean(splitStatementsPatternMatcher, changeSet, true);
+                    boolean runOnChange = parseBoolean(runOnChangePatternMatcher, changeSet, false);
+                    boolean runAlways = parseBoolean(runAlwaysPatternMatcher, changeSet, false);
+                    boolean runInTransaction = parseBoolean(runInTransactionPatternMatcher, changeSet, true);
+                    boolean failOnError = parseBoolean(failOnErrorPatternMatcher, changeSet, true);
+
+                    String endDelimiter = parseString(endDelimiterPatternMatcher);
+                    String context = parseString(contextPatternMatcher);
+                    String dbms = parseString(dbmsPatternMatcher);
+
+                    changeSet = new ChangeSet(changeSetPatternMatcher.group(2), changeSetPatternMatcher.group(1), runAlways, runOnChange, physicalChangeLogLocation, context, dbms, runInTransaction);
+                    changeSet.setFailOnError(failOnError);
+                    changeLog.addChangeSet(changeSet);
+
+                    change = new RawSQLChange();
+                    change.setSql(finalCurrentSql);
+                    change.setResourceAccessor(resourceAccessor);
+                    change.setSplitStatements(splitStatements);
+                    change.setStripComments(stripComments);
+                    change.setEndDelimiter(endDelimiter);
+                    changeSet.addChange(change);
+
+                    currentSql = new StringBuffer();
+                    currentRollbackSql = new StringBuffer();
+                } else {
+                    if (changeSet != null) {
+                        Matcher rollbackMatcher = rollbackPattern.matcher(line);
+                        if (rollbackMatcher.matches()) {
+                            if (rollbackMatcher.groupCount() == 1) {
+                                currentRollbackSql.append(rollbackMatcher.group(1)).append("\n");
+                            }
+                        } else {
+                            currentSql.append(line).append("\n");
+                        }
+                    }
+                }
+            }
+
+            if (changeSet != null) {
+                change.setSql(changeLogParameters.expandExpressions(StringUtils.trimToNull(currentSql.toString())));
+
+                if (StringUtils.trimToNull(currentRollbackSql.toString()) != null) {
+                    try {
+                        if (currentRollbackSql.toString().trim().toLowerCase().matches("^not required.*")) {
+                            changeSet.addRollbackChange(new EmptyChange());
+                        } else {
+                            RawSQLChange rollbackChange = new RawSQLChange();
+                            rollbackChange.setSql(changeLogParameters.expandExpressions(currentRollbackSql.toString()));
+                            changeSet.addRollbackChange(rollbackChange);
+                        }
+                    } catch (UnsupportedChangeException e) {
+                        throw new RuntimeException(e);
+                    }
+                }
+            }
+
+        } catch (IOException e) {
+            throw new ChangeLogParseException(e);
+        } finally {
+            if (reader != null) {
+                try {
+                    reader.close();
+                } catch (IOException ignore) { }
+            }
+        }
+
+        return changeLog;
+    }
+
+    private String parseString(Matcher matcher) {
+        String endDelimiter = null;
+        if (matcher.matches()) {
+            endDelimiter = matcher.group(1);
+        }
+        return endDelimiter;
+    }
+
+    private boolean parseBoolean(Matcher matcher, ChangeSet changeSet, boolean defaultValue) throws ChangeLogParseException {
+        boolean stripComments = defaultValue;
+        if (matcher.matches()) {
+            try {
+                stripComments = Boolean.parseBoolean(matcher.group(1));
+            } catch (Exception e) {
+                throw new ChangeLogParseException("Cannot parse "+changeSet+" "+matcher.toString().replaceAll("\\.*","")+" as a boolean");
+            }
+        }
+        return stripComments;
+    }
+
+    protected InputStream openChangeLogFile(String physicalChangeLogLocation, ResourceAccessor resourceAccessor) throws IOException {
+        return resourceAccessor.getResourceAsStream(physicalChangeLogLocation);
+    }
 }