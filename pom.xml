<?xml version="1.0" encoding="UTF-8"?>
<project xmlns="http://maven.apache.org/POM/4.0.0" xmlns:xsi="http://www.w3.org/2001/XMLSchema-instance" xsi:schemaLocation="http://maven.apache.org/POM/4.0.0 http://maven.apache.org/xsd/maven-4.0.0.xsd">
    <modelVersion>4.0.0</modelVersion>

    <groupId>org.liquibase</groupId>
    <artifactId>liquibase-parent</artifactId>
    <version>3.3.0-SNAPSHOT</version>
    <packaging>pom</packaging>

    <name>Liquibase Parent Configuration</name>
    <description>Liquibase is a tool for managing and executing database changes.</description>
    <url>http://www.liquibase.org</url>

    <organization>
        <name>Liquibase.org</name>
        <url>http://www.liquibase.org</url>
    </organization>

    <licenses>
        <license>
            <url>http://www.apache.org/licenses/LICENSE-2.0</url>
            <name>Apache License, Version 2.0</name>
        </license>
    </licenses>

    <issueManagement>
        <url>http://liquibase.jira.com/browse/CORE</url>
    </issueManagement>

    <scm>
        <connection>scm:git:https://github.com/liquibase/liquibase.git</connection>
        <url>scm:git:https://github.com/liquibase/liquibase.git</url>
        <developerConnection>scm:git:https://github.com/liquibase/liquibase.git</developerConnection>
    </scm>

    <developers>
       <developer>
         <id>nvoxland</id>
         <name>Nathan Voxland</name>
         <email>nathan@voxland.net</email>
         <url>http://nathan.voxland.net</url>
         <organizationUrl>http://nathan.voxland.net/</organizationUrl>
         <roles>
           <role>architect</role>
           <role>developer</role>
         </roles>
         <timezone>-6</timezone>
       </developer>
     </developers>

    <properties>
        <maven.build.timestamp.format>E MMM dd hh:mm:ss zzz yyyy</maven.build.timestamp.format>
        <build.timestamp>${maven.build.timestamp}</build.timestamp>
        <project.build.sourceEncoding>UTF-8</project.build.sourceEncoding>
    </properties>

    <modules>
        <module>liquibase-core</module>
        <module>liquibase-maven-plugin</module>
        <module>liquibase-osgi</module>
        <module>liquibase-cdi</module>
        <module>liquibase-integration-tests</module>
        <module>liquibase-debian</module>
    </modules>

    <dependencyManagement>
        <dependencies>

            <dependency>
                <groupId>org.apache.maven</groupId>
                <artifactId>maven-plugin-api</artifactId>
                <version>2.0</version>
            </dependency>

            <dependency>
                <groupId>org.apache.maven</groupId>
                <artifactId>maven-project</artifactId>
                <version>2.0</version>
            </dependency>

            <dependency>
                <groupId>org.apache.maven.shared</groupId>
                <artifactId>maven-plugin-testing-harness</artifactId>
                <version>1.1</version>
                <scope>test</scope>
            </dependency>

            <dependency>
                <groupId>org.jboss.weld.se</groupId>
                <artifactId>weld-se</artifactId>
                <version>1.1.8.Final</version>
                <scope>test</scope>
            </dependency>

            <dependency>
                <groupId>junit</groupId>
                <artifactId>junit</artifactId>
                <version>4.11</version>
                <scope>test</scope>
            </dependency>

            <dependency>
                <groupId>org.hamcrest</groupId>
                <artifactId>hamcrest-library</artifactId>
                <version>1.3</version>
                <scope>test</scope>
            </dependency>

            <dependency>
                <groupId>org.mockito</groupId>
                <artifactId>mockito-core</artifactId>
                <version>1.9.5</version>
                <scope>test</scope>
            </dependency>

            <dependency>
                <groupId>org.easymock</groupId>
                <artifactId>easymockclassextension</artifactId>
                <version>2.5.2</version>
                <scope>test</scope>
            </dependency>

            <dependency>
                <groupId>org.apache.ant</groupId>
                <artifactId>ant</artifactId>
                <version>1.7.1</version>
                <scope>provided</scope>
                <optional>true</optional>
            </dependency>

            <dependency>
                <groupId>javax.enterprise</groupId>
                <artifactId>cdi-api</artifactId>
                <version>1.0-SP4</version>
                <scope>provided</scope>
            </dependency>

            <dependency>
                <groupId>javax.servlet</groupId>
                <artifactId>servlet-api</artifactId>
                <version>2.4</version>
                <scope>provided</scope>
                <optional>true</optional>
            </dependency>

            <dependency>
                <groupId>org.springframework</groupId>
                <artifactId>spring</artifactId>
                <version>2.0.6</version>
                <scope>provided</scope>
                <optional>true</optional>
            </dependency>

            <dependency>
                <groupId>org.apache.maven.shared</groupId>
                <artifactId>maven-verifier</artifactId>
                <version>1.2</version>
                <scope>test</scope>
            </dependency>


            <dependency>
                <groupId>org.yaml</groupId>
                <artifactId>snakeyaml</artifactId>
                <version>1.13</version>
                <optional>true</optional>
            </dependency>

            <!-- JDBC drivers -->
            <dependency>
                <groupId>org.hsqldb</groupId>
                <artifactId>hsqldb</artifactId>
                <version>2.2.9</version>
                <scope>test</scope>
            </dependency>

            <dependency>
                <groupId>org.apache.derby</groupId>
                <artifactId>derby</artifactId>
                <version>10.2.2.0</version>
                <scope>test</scope>
            </dependency>

            <dependency>
                <groupId>org.spockframework</groupId>
                <artifactId>spock-core</artifactId>
                <version>0.7-groovy-2.0</version>
                <scope>test</scope>
            </dependency>

            <dependency>
                <groupId>org.apache.ant</groupId>
                <artifactId>ant-antunit</artifactId>
                <version>1.3</version>
                <scope>test</scope>
            </dependency>


        </dependencies>
    </dependencyManagement>

    <build>
        <pluginManagement>
            <plugins>
                <plugin>
                    <groupId>org.apache.maven.plugins</groupId>
                    <artifactId>maven-compiler-plugin</artifactId>
                    <version>3.1</version>
                    <configuration>
                        <source>1.6</source>
                        <target>1.6</target>
                        <optimize>true</optimize>
                        <debug>true</debug>
                        <encoding>${project.build.sourceEncoding}</encoding>
                    </configuration>
                </plugin>
                <plugin>
                    <artifactId>maven-jar-plugin</artifactId>
                    <version>2.3.1</version>
                </plugin>
                <plugin>
                    <artifactId>maven-javadoc-plugin</artifactId>
                    <version>2.9.1</version>
                </plugin>
                <plugin>
                    <artifactId>maven-resources-plugin</artifactId>
                    <configuration>
                        <encoding>UTF-8</encoding>
                    </configuration>
                </plugin>
                <plugin>
                    <artifactId>maven-surefire-plugin</artifactId>
                    <version>2.7.1</version>
                    <configuration>
                        <redirectTestOutputToFile>true</redirectTestOutputToFile>
                        <reportFormat>plain</reportFormat>
                    </configuration>
                </plugin>
                <plugin>
                    <groupId>org.apache.maven.plugins</groupId>
                    <artifactId>maven-enforcer-plugin</artifactId>
                    <executions>
                        <execution>
                            <id>enforce-java</id>
                            <phase>compile</phase>
                            <goals>
                                <goal>enforce</goal>
                            </goals>
                            <configuration>
                                <rules>
                                    <requireJavaVersion>
                                        <version>1.6</version>
                                    </requireJavaVersion>
                                </rules>
                            </configuration>
                        </execution>
                    </executions>
                </plugin>
                <plugin>
                    <groupId>org.codehaus.mojo</groupId>
                    <artifactId>build-helper-maven-plugin</artifactId>
                    <version>1.4</version>
                </plugin>


                <plugin>
                    <groupId>org.apache.maven.plugins</groupId>
                    <artifactId>maven-release-plugin</artifactId>
                    <version>2.5.1</version>
                    <configuration>
                        <stagingRepository>/tmp/maven-snapshot</stagingRepository>
                        <mavenExecutorId>forked-path</mavenExecutorId>
                    </configuration>
                </plugin>

                <plugin>
                    <groupId>org.sonatype.plugins</groupId>
                    <artifactId>nexus-staging-maven-plugin</artifactId>
                    <version>1.6.5</version>
                    <extensions>true</extensions>
                    <executions>
                        <execution>
                            <id>default-deploy</id>
                            <phase>deploy</phase>
                            <goals>
                                <goal>deploy</goal>
                            </goals>
                        </execution>
                    </executions>
                    <configuration>
                        <serverId>sonatype-nexus-staging</serverId>
                        <nexusUrl>https://oss.sonatype.org/service/local/staging/deploy/maven2/</nexusUrl>
                    </configuration>
                </plugin>

                <plugin>
                    <artifactId>maven-deploy-plugin</artifactId>
                    <version>2.8.2</version>
                    <configuration>
                        <skip>false</skip>
                    </configuration>
                </plugin>

                <plugin>
                    <groupId>org.codehaus.gmaven</groupId>
                    <artifactId>gmaven-plugin</artifactId>
                    <version>1.4</version>
                    <configuration>
                        <providerSelection>2.0</providerSelection>
<<<<<<< HEAD
                        <source/>
=======
                        <source />
>>>>>>> d60ef24f
                    </configuration>
                    <executions>
                        <execution>
                            <goals>
                                <goal>compile</goal>
                                <goal>testCompile</goal>
                            </goals>
                        </execution>
                    </executions>
                    <dependencies>
                        <dependency>
                            <groupId>org.codehaus.gmaven.runtime</groupId>
                            <artifactId>gmaven-runtime-2.0</artifactId>
                            <version>1.4</version>
                            <exclusions>
                                <exclusion>
                                    <groupId>org.codehaus.groovy</groupId>
                                    <artifactId>groovy-all</artifactId>
                                </exclusion>
                            </exclusions>
                        </dependency>
                        <dependency>
                            <groupId>org.codehaus.groovy</groupId>
                            <artifactId>groovy-all</artifactId>
                            <version>2.1.5</version>
                        </dependency>
                    </dependencies>
                </plugin>
            </plugins>

        </pluginManagement>

    </build>

    <reporting>
        <plugins>
            <!--<plugin>-->
            <!--<groupId>org.apache.maven.plugins</groupId>-->
            <!--<artifactId>maven-project-info-reports-plugin</artifactId>-->
            <!--<configuration>-->
            <!--<dependencyLocationsEnabled>false</dependencyLocationsEnabled>-->
            <!--<dependencyDetailsEnabled>false</dependencyDetailsEnabled>-->
            <!--</configuration>-->
            <!--</plugin>-->
            <!--
            <plugin>
              <groupId>org.codehaus.mojo</groupId>
              <artifactId>findbugs-maven-plugin</artifactId>
              <version>2.3</version>
            </plugin>
            -->


        </plugins>
    </reporting>

    <distributionManagement>
        <repository>
            <id>sonatype-nexus-staging</id>
            <name>Sonatype Production Repository</name>
            <url>https://oss.sonatype.org/service/local/staging/deploy/maven2</url>
        </repository>
        <snapshotRepository>
            <id>sonatype-nexus-snapshots</id>
            <name>Sontatype Snapshot Repository</name>
            <url>https://oss.sonatype.org/content/repositories/snapshots</url>
        </snapshotRepository>
    </distributionManagement>

    <profiles>
        <profile>
            <id>release-sign-artifacts</id>
            <activation>
                <property>
                    <name>performRelease</name>
                    <value>true</value>
                </property>
            </activation>
            <build>
                <plugins>
                    <plugin>
                        <groupId>org.apache.maven.plugins</groupId>
                        <artifactId>maven-gpg-plugin</artifactId>
                        <executions>
                            <execution>
                                <id>sign-artifacts</id>
                                <phase>verify</phase>
                                <goals>
                                    <goal>sign</goal>
                                </goals>
                            </execution>
                        </executions>
                    </plugin>
                </plugins>
            </build>
        </profile>

<<<<<<< HEAD
        <profile>
            <id>rpm</id>
            <activation>
                <os>
                    <family>linux</family>
                </os>
            </activation>
            <modules>
                <module>liquibase-rpm</module>
            </modules>
        </profile>
=======
>>>>>>> d60ef24f
    </profiles>

</project><|MERGE_RESOLUTION|>--- conflicted
+++ resolved
@@ -307,11 +307,7 @@
                     <version>1.4</version>
                     <configuration>
                         <providerSelection>2.0</providerSelection>
-<<<<<<< HEAD
                         <source/>
-=======
-                        <source />
->>>>>>> d60ef24f
                     </configuration>
                     <executions>
                         <execution>
@@ -409,7 +405,6 @@
             </build>
         </profile>
 
-<<<<<<< HEAD
         <profile>
             <id>rpm</id>
             <activation>
@@ -421,8 +416,7 @@
                 <module>liquibase-rpm</module>
             </modules>
         </profile>
-=======
->>>>>>> d60ef24f
+
     </profiles>
 
 </project>