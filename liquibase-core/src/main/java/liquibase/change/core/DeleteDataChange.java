--- conflicted
+++ resolved
@@ -1,80 +1,34 @@
-package liquibase.change.core;
-
-import liquibase.change.*;
-import liquibase.database.Database;
-import liquibase.statement.SqlStatement;
-import liquibase.statement.core.DeleteStatement;
-
-<<<<<<< HEAD
-@DatabaseChange(name="delete", description = "Deletes data from an existing table", priority = ChangeMetaData.PRIORITY_DEFAULT, appliesTo = "table")
-public class DeleteDataChange extends AbstractChange {
-
-    private String catalogName;
-    private String schemaName;
-    private String tableName;
-
-    private String whereClause;
-
-    @DatabaseChangeProperty(mustEqualExisting ="table.catalog", since = "3.0")
-    public String getCatalogName() {
-        return catalogName;
-    }
-
-    public void setCatalogName(String catalogName) {
-        this.catalogName = catalogName;
-    }
-
-    @DatabaseChangeProperty(mustEqualExisting ="table.schema")
-    public String getSchemaName() {
-        return schemaName;
-    }
-
-    public void setSchemaName(String schemaName) {
-        this.schemaName = schemaName;
-    }
-
-    @DatabaseChangeProperty(requiredForDatabase = "all", mustEqualExisting = "table", description = "Name of the table to delete data from")
-    public String getTableName() {
-        return tableName;
-    }
-
-    public void setTableName(String tableName) {
-        this.tableName = tableName;
-    }
-
-    @DatabaseChangeProperty(serializationType = SerializationType.NESTED_OBJECT, description = "Where clause for delete statement", exampleValue = "id = 2")
-    public String getWhereClause() {
-        return whereClause;
-    }
-
-    public void setWhereClause(String whereClause) {
-        this.whereClause = whereClause;
-    }
-=======
-@DatabaseChange(name="delete", description = "Delete Data", priority = ChangeMetaData.PRIORITY_DEFAULT, appliesTo = "table")
-public class DeleteDataChange extends AbstractModifyDataChange {
->>>>>>> 68150afb
-
-    public SqlStatement[] generateStatements(Database database) {
-
-        DeleteStatement statement = new DeleteStatement(getCatalogName(), getSchemaName(), getTableName());
-
-        statement.setWhereClause(whereClause);
-
-        for (ColumnConfig whereParam : whereParams) {
-            if (whereParam.getName() != null) {
-                statement.addWhereColumnName(whereParam.getName());
-            }
-            statement.addWhereParameter(whereParam.getValueObject());
-        }
-
-        return new SqlStatement[]{
-                statement
-        };
-    }
-
-    public String getConfirmationMessage() {
-        return "Data deleted from " + getTableName();
-    }
-
-}
+package liquibase.change.core;
+
+import liquibase.change.*;
+import liquibase.database.Database;
+import liquibase.statement.SqlStatement;
+import liquibase.statement.core.DeleteStatement;
+
+@DatabaseChange(name="delete", description = "Deletes data from an existing table", priority = ChangeMetaData.PRIORITY_DEFAULT, appliesTo = "table")
+public class DeleteDataChange extends AbstractModifyDataChange {
+
+
+    public SqlStatement[] generateStatements(Database database) {
+
+        DeleteStatement statement = new DeleteStatement(getCatalogName(), getSchemaName(), getTableName());
+
+        statement.setWhereClause(whereClause);
+
+        for (ColumnConfig whereParam : whereParams) {
+            if (whereParam.getName() != null) {
+                statement.addWhereColumnName(whereParam.getName());
+            }
+            statement.addWhereParameter(whereParam.getValueObject());
+        }
+
+        return new SqlStatement[]{
+                statement
+        };
+    }
+
+    public String getConfirmationMessage() {
+        return "Data deleted from " + getTableName();
+    }
+
+}