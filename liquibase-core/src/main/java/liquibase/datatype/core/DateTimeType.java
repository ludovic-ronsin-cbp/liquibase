package liquibase.datatype.core;

import liquibase.database.Database;
import liquibase.datatype.DataTypeInfo;
import liquibase.datatype.DatabaseDataType;
import liquibase.datatype.LiquibaseDataType;
import liquibase.statement.DatabaseFunction;

@DataTypeInfo(name = "datetime", aliases = {"java.sql.Types.DATETIME", "java.util.Date", "smalldatetime", "datetime2"}, minParameters = 0, maxParameters = 1, priority = LiquibaseDataType.PRIORITY_DEFAULT)
public class DateTimeType extends LiquibaseDataType {

    @Override
    public DatabaseDataType toDatabaseDataType(Database database) {
<<<<<<< HEAD
=======
        if (database instanceof DB2Database
                || database instanceof DerbyDatabase
                || database instanceof FirebirdDatabase
                || database instanceof H2Database
                || database instanceof HsqlDatabase
                || database instanceof MaxDBDatabase
                || database instanceof OracleDatabase) {
            return new DatabaseDataType("TIMESTAMP");
        }

        if (database instanceof MSSQLDatabase && getParameters().length > 0 && "16".equals(getParameters()[0])) {
            return new DatabaseDataType("SMALLDATETIME");
        }
        if (database instanceof InformixDatabase) {
            return new DatabaseDataType("DATETIME YEAR TO FRACTION", 5);
        }
        if (database instanceof PostgresDatabase) {
            return new DatabaseDataType("TIMESTAMP WITH TIME ZONE");
        }
        if (database instanceof SQLiteDatabase) {
            return new DatabaseDataType("TEXT");
        }

        if (database instanceof OracleDatabase) {
            return new DatabaseDataType("DATE");
        }

>>>>>>> 2129a70c
        return new DatabaseDataType(getName());
    }

    @Override
    public String objectToSql(Object value, Database database) {
        if (value == null || value.toString().equalsIgnoreCase("null")) {
            return null;
        } else if (value instanceof DatabaseFunction) {
            return database.generateDatabaseFunctionValue((DatabaseFunction) value);
        } else if (database.isFunction(value.toString())) {
            return value.toString();
        } else if (value instanceof String) {
            return "'" + ((String) value).replaceAll("'", "''") + "'";
        }
        return database.getDateTimeLiteral(((java.sql.Timestamp) value));
    }


    //oracle
//    @Override
//    public Object convertDatabaseValueToObject(Object defaultValue, int dataType, int columnSize, int decimalDigits, Database database) throws ParseException {
//        if (defaultValue != null) {
//            if (defaultValue instanceof String) {
//                if (dataType == Types.DATE || dataType == Types.TIME || dataType == Types.TIMESTAMP) {
//                    if (((String) defaultValue).indexOf("YYYY-MM-DD HH") > 0) {
//                        defaultValue = ((String) defaultValue).replaceFirst("^to_date\\('", "").replaceFirst("', 'YYYY-MM-DD HH24:MI:SS'\\)$", "");
//                    } else if (((String) defaultValue).indexOf("YYYY-MM-DD") > 0) {
//                        defaultValue = ((String) defaultValue).replaceFirst("^to_date\\('", "").replaceFirst("', 'YYYY-MM-DD'\\)$", "");
//                    } else {
//                        defaultValue = ((String) defaultValue).replaceFirst("^to_date\\('", "").replaceFirst("', 'HH24:MI:SS'\\)$", "");
//                    }
//                } else if (
//                        dataType == Types.BIGINT ||
//                                dataType == Types.NUMERIC ||
//                                dataType == Types.BIT ||
//                                dataType == Types.SMALLINT ||
//                                dataType == Types.DECIMAL ||
//                                dataType == Types.INTEGER ||
//                                dataType == Types.TINYINT ||
//                                dataType == Types.FLOAT ||
//                                dataType == Types.REAL
//                        ) {
//                    /*
//                         * if dataType is numeric-type then cut "(" , ")" symbols
//                         * Cause: Column's default value option may be set by both ways:
//                         * DEFAULT 0
//                         * DEFAULT (0)
//                         * */
//                    defaultValue = ((String) defaultValue).replaceFirst("\\(", "").replaceFirst("\\)", "");
//                }
//                defaultValue = ((String) defaultValue).replaceFirst("'\\s*$", "'"); //sometimes oracle adds an extra space after the trailing ' (see http://sourceforge.net/tracker/index.php?func=detail&aid=1824663&group_id=187970&atid=923443).
//            }
//        }
//        return super.convertDatabaseValueToObject(defaultValue, dataType, columnSize, decimalDigits, database);
//    }







    //postgres
//    @Override
//    public Object convertDatabaseValueToObject(Object defaultValue, int dataType, int columnSize, int decimalDigits, Database database) throws ParseException {
//        if (defaultValue != null) {
//            if (defaultValue instanceof String) {
//                defaultValue = ((String) defaultValue).replaceAll("'::[\\w\\s]+$", "'");
//
//                if (dataType == Types.DATE || dataType == Types.TIME || dataType == Types.TIMESTAMP) {
//                    //remove trailing time zone info
//                    defaultValue = ((String) defaultValue).replaceFirst("-\\d+$", "");
//                }
//            }
//        }
//        return super.convertDatabaseValueToObject(defaultValue, dataType, columnSize, decimalDigits, database);
//
//    }

}<|MERGE_RESOLUTION|>--- conflicted
+++ resolved
@@ -11,8 +11,6 @@
 
     @Override
     public DatabaseDataType toDatabaseDataType(Database database) {
-<<<<<<< HEAD
-=======
         if (database instanceof DB2Database
                 || database instanceof DerbyDatabase
                 || database instanceof FirebirdDatabase
@@ -40,7 +38,6 @@
             return new DatabaseDataType("DATE");
         }
 
->>>>>>> 2129a70c
         return new DatabaseDataType(getName());
     }
 
