package liquibase.diff.output.changelog;

import java.io.ByteArrayOutputStream;
import java.io.File;
import java.io.FileOutputStream;
import java.io.IOException;
import java.io.PrintStream;
import java.io.RandomAccessFile;
import java.text.SimpleDateFormat;
import java.util.*;
import javax.xml.parsers.ParserConfigurationException;

import liquibase.Scope;
import liquibase.change.Change;
import liquibase.change.core.*;
import liquibase.changelog.ChangeSet;
import liquibase.configuration.GlobalConfiguration;
import liquibase.configuration.LiquibaseConfiguration;
import liquibase.database.AbstractJdbcDatabase;
import liquibase.database.Database;
import liquibase.database.ObjectQuotingStrategy;
import liquibase.database.OfflineConnection;
import liquibase.database.core.*;
import liquibase.diff.DiffResult;
import liquibase.diff.ObjectDifferences;
import liquibase.diff.compare.CompareControl;
import liquibase.diff.output.DiffOutputControl;
import liquibase.exception.DatabaseException;
import liquibase.exception.UnexpectedLiquibaseException;
import liquibase.executor.Executor;
import liquibase.executor.ExecutorService;
import liquibase.logging.LogService;
import liquibase.logging.LogType;
import liquibase.serializer.ChangeLogSerializer;
import liquibase.serializer.ChangeLogSerializerFactory;
import liquibase.statement.core.RawSqlStatement;
import liquibase.structure.DatabaseObject;
import liquibase.structure.DatabaseObjectComparator;
import liquibase.structure.core.Column;
import liquibase.structure.core.StoredDatabaseLogic;
import liquibase.util.DependencyUtil;
import liquibase.util.StringUtils;

import javax.xml.parsers.ParserConfigurationException;
import java.io.*;
import java.text.SimpleDateFormat;
import java.util.*;

public class DiffToChangeLog {

    public static final String ORDER_ATTRIBUTE = "order";
    public static final String DATABASE_CHANGE_LOG_CLOSING_XML_TAG = "</databaseChangeLog>";

    private String idRoot = String.valueOf(new Date().getTime());
    private boolean overriddenIdRoot;

    private int changeNumber = 1;

    private String changeSetContext;
    private String changeSetAuthor;
    private String changeSetPath;
    private DiffResult diffResult;
    private DiffOutputControl diffOutputControl;
    private boolean tryDbaDependencies = true;

    private static Set<Class> loggedOrderFor = new HashSet<>();

    public DiffToChangeLog(DiffResult diffResult, DiffOutputControl diffOutputControl) {
        this.diffResult = diffResult;
        this.diffOutputControl = diffOutputControl;
        respectSchemaAndCatalogCaseIfNeeded(diffOutputControl);
    }

    private void respectSchemaAndCatalogCaseIfNeeded(DiffOutputControl diffOutputControl) {
        if (this.diffResult.getComparisonSnapshot().getDatabase() instanceof AbstractDb2Database) {
            diffOutputControl.setRespectSchemaAndCatalogCase(true);
        }
    }

    public DiffToChangeLog(DiffOutputControl diffOutputControl) {
        this.diffOutputControl = diffOutputControl;
    }

    public void setDiffResult(DiffResult diffResult) {
        this.diffResult = diffResult;
    }

    public void setChangeSetContext(String changeSetContext) {
        this.changeSetContext = changeSetContext;
    }

    public void print(String changeLogFile) throws ParserConfigurationException, IOException, DatabaseException {
        this.changeSetPath = changeLogFile;
        ChangeLogSerializer changeLogSerializer = ChangeLogSerializerFactory.getInstance().getSerializer(changeLogFile);
        this.print(changeLogFile, changeLogSerializer);
    }

    public void print(PrintStream out) throws ParserConfigurationException, IOException, DatabaseException {
        this.print(out, ChangeLogSerializerFactory.getInstance().getSerializer("xml"));
    }

    public void print(String changeLogFile, ChangeLogSerializer changeLogSerializer) throws ParserConfigurationException, IOException, DatabaseException {
        this.changeSetPath = changeLogFile;
        File file = new File(changeLogFile);
        if (!file.exists()) {
            //print changeLog only if there are available changeSets to print instead of printing it always
            printNew(changeLogSerializer, file);
        } else {
            LogService.getLog(getClass()).info(LogType.LOG, file + " exists, appending");
            ByteArrayOutputStream out = new ByteArrayOutputStream();
            print(new PrintStream(out, true, LiquibaseConfiguration.getInstance().getConfiguration(GlobalConfiguration.class).getOutputEncoding()), changeLogSerializer);

            String xml = new String(out.toByteArray(), LiquibaseConfiguration.getInstance().getConfiguration(GlobalConfiguration.class).getOutputEncoding());
            String innerXml = xml.replaceFirst("(?ms).*<databaseChangeLog[^>]*>", "");

            innerXml = innerXml.replaceFirst(DATABASE_CHANGE_LOG_CLOSING_XML_TAG, "");
            innerXml = innerXml.trim();
            if ("".equals(innerXml)) {
                LogService.getLog(getClass()).info(LogType.LOG, "No changes found, nothing to do");
                return;
            }

            try (RandomAccessFile randomAccessFile = new RandomAccessFile(file, "rw")) {

                String line;
                long offset = 0;
                boolean foundEndTag = false;
                while ((line = randomAccessFile.readLine()) != null) {
                    int index = line.indexOf(DATABASE_CHANGE_LOG_CLOSING_XML_TAG);
                    if (index >= 0) {
                        foundEndTag = true;
                        break;
                    } else {
                        offset = randomAccessFile.getFilePointer();
                    }
                }

                String lineSeparator = LiquibaseConfiguration.getInstance().getConfiguration(GlobalConfiguration
                .class).getOutputLineSeparator();

                if (foundEndTag) {
                    randomAccessFile.seek(offset);
                    randomAccessFile.writeBytes("    ");
                    randomAccessFile.write(innerXml.getBytes(LiquibaseConfiguration.getInstance().getConfiguration
                    (GlobalConfiguration.class).getOutputEncoding()));
                    randomAccessFile.writeBytes(lineSeparator);
                    randomAccessFile.writeBytes(DATABASE_CHANGE_LOG_CLOSING_XML_TAG + lineSeparator);
                } else {
                    randomAccessFile.seek(0);
                    randomAccessFile.write(xml.getBytes(LiquibaseConfiguration.getInstance().getConfiguration
                    (GlobalConfiguration.class).getOutputEncoding()));
                }
                randomAccessFile.close();
            }

        }
    }

    /**
     * Prints changeLog that would bring the target database to be the same as
     * the reference database only when there are available changeSets to print
     */
    public void printNew(ChangeLogSerializer changeLogSerializer, File file) throws ParserConfigurationException, IOException, DatabaseException {

        List<ChangeSet> changeSets = generateChangeSets();

        Scope.getCurrentScope().getLog(getClass()).info(LogType.LOG, "changeSets count: " + changeSets.size());
        if (changeSets.isEmpty()) {
            Scope.getCurrentScope().getLog(getClass()).info(LogType.LOG, "Skipping creation of empty file.");
            return;
        }

        Scope.getCurrentScope().getLog(getClass()).info(LogType.LOG, file + " does not exist, creating");

        try (FileOutputStream stream = new FileOutputStream(file);
             PrintStream out = new PrintStream(stream, true, LiquibaseConfiguration.getInstance().getConfiguration(GlobalConfiguration.class).getOutputEncoding())) {
            changeLogSerializer.write(changeSets, out);
        }
    }

    /**
     * Prints changeLog that would bring the target database to be the same as
     * the reference database
     */
    public void print(PrintStream out, ChangeLogSerializer changeLogSerializer) throws ParserConfigurationException, IOException, DatabaseException {

        List<ChangeSet> changeSets = generateChangeSets();

        changeLogSerializer.write(changeSets, out);

        out.flush();
    }

    public List<ChangeSet> generateChangeSets() {
        final ChangeGeneratorFactory changeGeneratorFactory = ChangeGeneratorFactory.getInstance();
        DatabaseObjectComparator comparator = new DatabaseObjectComparator();

        String created = null;
        if (LiquibaseConfiguration.getInstance().getProperty(GlobalConfiguration.class, GlobalConfiguration.GENERATE_CHANGESET_CREATED_VALUES).getValue(Boolean.class)) {
            created = new SimpleDateFormat("yyyy-MM-dd HH:mmZ").format(new Date());
        }

        List<Class<? extends DatabaseObject>> types = getOrderedOutputTypes(ChangedObjectChangeGenerator.class);
        List<ChangeSet> updateChangeSets = new ArrayList<ChangeSet>();

        // Keep a reference to DiffResult in the comparision database so that it can be retrieved later
        // This is to avoid changing the MissingObjectChangeGenerator API and still be able to pass the
        // initial DiffResult Object which can be used to check for the objects available in the database
        // without doing any expensive db calls. Example usage is in MissingUniqueConstraintChangeGenerator#alreadyExists()
        Database comparisionDatabase = diffResult.getComparisonSnapshot().getDatabase();
        if (comparisionDatabase instanceof AbstractJdbcDatabase) {
            ((AbstractJdbcDatabase) comparisionDatabase).set("diffResult", diffResult);
        }

        for (Class<? extends DatabaseObject> type : types) {
            ObjectQuotingStrategy quotingStrategy = diffOutputControl.getObjectQuotingStrategy();
            for (Map.Entry<? extends DatabaseObject, ObjectDifferences> entry : diffResult.getChangedObjects(type, comparator).entrySet()) {
                if (!diffResult.getReferenceSnapshot().getDatabase().isLiquibaseObject(entry.getKey()) && !diffResult.getReferenceSnapshot().getDatabase().isSystemObject(entry.getKey())) {
                    Change[] changes = changeGeneratorFactory.fixChanged(entry.getKey(), entry.getValue(), diffOutputControl, diffResult.getReferenceSnapshot().getDatabase(), diffResult.getComparisonSnapshot().getDatabase());
                    addToChangeSets(changes, updateChangeSets, quotingStrategy, created);
                }
            }
        }

        types = getOrderedOutputTypes(MissingObjectChangeGenerator.class);
        List<DatabaseObject> missingObjects = new ArrayList<DatabaseObject>();
        for (Class<? extends DatabaseObject> type : types) {
<<<<<<< HEAD
            for (DatabaseObject object : diffResult.getMissingObjects(type, new DatabaseObjectComparator() {
                @Override
                public int compare(DatabaseObject o1, DatabaseObject o2) {
                    if ((o1 instanceof Column) && (o1.getAttribute(ORDER_ATTRIBUTE, Integer.class) != null) &&
                        (o2.getAttribute(ORDER_ATTRIBUTE, Integer.class) != null)) {
                        int i = o1.getAttribute(ORDER_ATTRIBUTE, Integer.class).compareTo(o2.getAttribute(ORDER_ATTRIBUTE, Integer.class));
                        if (i != 0) {
                            return i;
                        }
                    }
                    return super.compare(o1, o2);

                }
            })) {
=======
            for (DatabaseObject object : diffResult.getMissingObjects(type, getDbObjectComparator())) {
>>>>>>> e5be0a9c
                if (object == null) {
                    continue;
                }
                if (!diffResult.getReferenceSnapshot().getDatabase().isLiquibaseObject(object) && !diffResult.getReferenceSnapshot().getDatabase().isSystemObject(object)) {
                    missingObjects.add(object);
                }
            }
        }

        List<ChangeSet> createChangeSets = new ArrayList<ChangeSet>();

        for (DatabaseObject object : sortMissingObjects(missingObjects, diffResult.getReferenceSnapshot().getDatabase())) {
            ObjectQuotingStrategy quotingStrategy = diffOutputControl.getObjectQuotingStrategy();

            Change[] changes = changeGeneratorFactory.fixMissing(object, diffOutputControl, diffResult.getReferenceSnapshot().getDatabase(), diffResult.getComparisonSnapshot().getDatabase());
            addToChangeSets(changes, createChangeSets, quotingStrategy, created);
        }

        List<ChangeSet> deleteChangeSets = new ArrayList<ChangeSet>();

        types = getOrderedOutputTypes(UnexpectedObjectChangeGenerator.class);
        for (Class<? extends DatabaseObject> type : types) {
            ObjectQuotingStrategy quotingStrategy = diffOutputControl.getObjectQuotingStrategy();
            for (DatabaseObject object : sortUnexpectedObjects(diffResult.getUnexpectedObjects(type, comparator), diffResult.getReferenceSnapshot().getDatabase())) {
                if (!diffResult.getComparisonSnapshot().getDatabase().isLiquibaseObject(object) && !diffResult.getComparisonSnapshot().getDatabase().isSystemObject(object)) {
                    Change[] changes = changeGeneratorFactory.fixUnexpected(object, diffOutputControl, diffResult.getReferenceSnapshot().getDatabase(), diffResult.getComparisonSnapshot().getDatabase());
                    addToChangeSets(changes, deleteChangeSets, quotingStrategy, created);
                }
            }
        }
        // remove the diffResult from the database object
        if (comparisionDatabase instanceof AbstractJdbcDatabase) {
            ((AbstractJdbcDatabase) comparisionDatabase).set("diffResult", null);
        }


        List<ChangeSet> changeSets = new ArrayList<ChangeSet>();
        changeSets.addAll(createChangeSets);
        changeSets.addAll(deleteChangeSets);
        changeSets.addAll(updateChangeSets);
        return changeSets;
    }

    private DatabaseObjectComparator getDbObjectComparator() {
        return new DatabaseObjectComparator() {
            @Override
            public int compare(DatabaseObject o1, DatabaseObject o2) {
                if (o1 instanceof Column && o1.getAttribute("order", Integer.class) != null && o2.getAttribute("order", Integer.class) != null) {
                    int i = o1.getAttribute("order", Integer.class).compareTo(o2.getAttribute("order", Integer.class));
                    if (i != 0) {
                        return i;
                    }
                } else if (o1 instanceof StoredDatabaseLogic && o1.getAttribute("order", Integer.class) != null
                        && o2.getAttribute("order", Integer.class) != null) {
                    int order = o1.getAttribute("order", Long.class).compareTo(o2.getAttribute("order", Long.class));
                    if (order != 0) {
                        return order;
                    }
                }
                return super.compare(o1, o2);

            }
        };
    }

    private List<DatabaseObject> sortUnexpectedObjects(Collection<? extends DatabaseObject> unexpectedObjects, Database database) {
        return sortObjects("unexpected", (Collection<DatabaseObject>) unexpectedObjects, database);
    }

    private List<DatabaseObject> sortMissingObjects(Collection<DatabaseObject> missingObjects, Database database) {
        return sortObjects("missing", missingObjects, database);
    }

    private List<DatabaseObject> sortObjects(final String type, Collection<DatabaseObject> objects, Database database) {

        if ((diffOutputControl.getSchemaComparisons() != null) && !objects.isEmpty() && supportsSortingObjects
            (database) && (database.getConnection() != null) && !(database.getConnection() instanceof OfflineConnection)) {
            List<String> schemas = new ArrayList<>();
            CompareControl.SchemaComparison[] schemaComparisons = this.diffOutputControl.getSchemaComparisons();
            if (schemaComparisons != null) {
                for (CompareControl.SchemaComparison comparison : schemaComparisons) {
                    String schemaName = comparison.getReferenceSchema().getSchemaName();
                    if (schemaName == null) {
                        schemaName = database.getDefaultSchemaName();
                    }
                    schemas.add(schemaName);
                }
            }

            if (schemas.isEmpty()) {
                schemas.add(database.getDefaultSchemaName());
            }

            try {
                final List<String> dependencyOrder = new ArrayList<>();
                DependencyUtil.NodeValueListener<String> nameListener = new DependencyUtil.NodeValueListener<String>() {
                    @Override
                    public void evaluating(String nodeValue) {
                        dependencyOrder.add(nodeValue);
                    }
                };

<<<<<<< HEAD
                DependencyUtil.DependencyGraph graph = new DependencyUtil.DependencyGraph(nameListener);
                addDependencies(graph, schemas, database);
=======
                DependencyUtil.DependencyGraph<String> graph = new DependencyUtil.DependencyGraph<String>(nameListener);
                addDependencies(graph, schemas, objects, database);
>>>>>>> e5be0a9c
                graph.computeDependencies();

                if (!dependencyOrder.isEmpty()) {

                    final List<DatabaseObject> toSort = new ArrayList<>();
                    final List<DatabaseObject> toNotSort = new ArrayList<>();

                    for (DatabaseObject obj : objects) {
                        if (!(obj instanceof Column)) {
                            String schemaName = null;
                            if (obj.getSchema() != null) {
                                schemaName = obj.getSchema().getName();
                            }

                            String name = schemaName + "." + obj.getName();
                            if (dependencyOrder.contains(name)) {
                                toSort.add(obj);
                            } else {
                                toNotSort.add(obj);
                            }
                        } else {
                            toNotSort.add(obj);
                        }
                    }

                    Collections.sort(toSort, new Comparator<DatabaseObject>() {
                        @Override
                        public int compare(DatabaseObject o1, DatabaseObject o2) {
                            String o1Schema = null;
                            if (o1.getSchema() != null) {
                                o1Schema = o1.getSchema().getName();
                            }

                            String o2Schema = null;
                            if (o2.getSchema() != null) {
                                o2Schema = o2.getSchema().getName();
                            }

                            Integer o1Order = dependencyOrder.indexOf(o1Schema + "." + o1.getName());
                            int o2Order = dependencyOrder.indexOf(o2Schema + "." + o2.getName());

                            int order = o1Order.compareTo(o2Order);
                            if ("unexpected".equals(type)) {
                                order = order * -1;
                            }
                            return order;
                        }
                    });

                    toSort.addAll(toNotSort);
                    return toSort;
                }
            } catch (DatabaseException e) {
                LogService.getLog(getClass()).debug(LogType.LOG, "Cannot get object dependencies: " + e.getMessage());
            }
        }

        return new ArrayList<>(objects);
    }

    private List<Map<String, ?>> queryForDependenciesOracle(Executor executor, List<String> schemas)
            throws DatabaseException {
        List<Map<String, ?>> rs = null;
        try {
            if (tryDbaDependencies) {
                rs = executor.queryForList(new RawSqlStatement("select OWNER, NAME, REFERENCED_OWNER, REFERENCED_NAME from DBA_DEPENDENCIES where REFERENCED_OWNER != 'SYS' AND NOT(NAME LIKE 'BIN$%') AND NOT(OWNER = REFERENCED_OWNER AND NAME = REFERENCED_NAME) AND (" + StringUtils.join(schemas, " OR ", new StringUtils.StringUtilsFormatter<String>() {
                            @Override
                            public String toString(String obj) {
                                return "OWNER='" + obj + "'";
                            }
                        }
                ) + ")"));
            } else {
                rs = executor.queryForList(new RawSqlStatement("select NAME, REFERENCED_OWNER, REFERENCED_NAME from USER_DEPENDENCIES where REFERENCED_OWNER != 'SYS' AND NOT(NAME LIKE 'BIN$%') AND NOT(NAME = REFERENCED_NAME) AND (" + StringUtils.join(schemas, " OR ", new StringUtils.StringUtilsFormatter<String>() {
                            @Override
                            public String toString(String obj) {
                                return "REFERENCED_OWNER='" + obj + "'";
                            }
                        }
                ) + ")"));
            }
        } catch (DatabaseException dbe) {
            //
            // If our exception is for something other than a missing table/view
            // then we just re-throw the exception
            // else if we can't see USER_DEPENDENCIES then we also re-throw
            //   to stop the recursion
            //
            String message = dbe.getMessage();
            if (!message.contains("ORA-00942: table or view does not exist")) {
                throw new DatabaseException(dbe);
            } else if (!tryDbaDependencies) {
                throw new DatabaseException(dbe);
            }
            LogService.getLog(getClass()).warning("Unable to query DBA_DEPENDENCIES table. Switching to USER_DEPENDENCIES");
            tryDbaDependencies = false;
            return queryForDependenciesOracle(executor, schemas);
        }
        return rs;
    }

    /**
     * Used by {@link #sortMissingObjects(Collection, Database)} to determine whether to go into the sorting logic.
     */
    protected boolean supportsSortingObjects(Database database) {
<<<<<<< HEAD
        return (database instanceof AbstractDb2Database) || (database instanceof MSSQLDatabase) || (database instanceof
            OracleDatabase);
=======
        return database instanceof AbstractDb2Database || database instanceof MSSQLDatabase || database instanceof OracleDatabase
                || database instanceof PostgresDatabase;
>>>>>>> e5be0a9c
    }

    /**
     * Adds dependencies to the graph as schema.object_name.
     */
    protected void addDependencies(DependencyUtil.DependencyGraph<String> graph, List<String> schemas, Database database) throws DatabaseException {
        if (database instanceof DB2Database) {
            Executor executor = ExecutorService.getInstance().getExecutor(database);
            List<Map<String, ?>> rs = executor.queryForList(new RawSqlStatement("select TABSCHEMA, TABNAME, BSCHEMA, BNAME from syscat.tabdep where (" + StringUtils.join(schemas, " OR ", new StringUtils.StringUtilsFormatter<String>() {
                        @Override
                        public String toString(String obj) {
                            return "TABSCHEMA='" + obj + "'";
                        }
                    }
            ) + ")"));
            for (Map<String, ?> row : rs) {
                String tabName = StringUtils.trimToNull((String) row.get("TABSCHEMA")) + "." + StringUtils.trimToNull((String) row.get("TABNAME"));
                String bName = StringUtils.trimToNull((String) row.get("BSCHEMA")) + "." + StringUtils.trimToNull((String) row.get("BNAME"));

                graph.add(bName, tabName);
            }
        } else if (database instanceof Db2zDatabase) {
            Executor executor = ExecutorService.getInstance().getExecutor(database);
            String db2ZosSql = "SELECT DSCHEMA AS TABSCHEMA, DNAME AS TABNAME, BSCHEMA, BNAME FROM SYSIBM.SYSDEPENDENCIES WHERE (" + StringUtils.join(schemas, " OR ", new StringUtils.StringUtilsFormatter<String>() {
                        @Override
                        public String toString(String obj) {
                            return "DSCHEMA='" + obj + "'";
                        }
                    }
            ) + ")";
            List<Map<String, ?>> rs = executor.queryForList(new RawSqlStatement(db2ZosSql));
            for (Map<String, ?> row : rs) {
                String tabName = StringUtils.trimToNull((String) row.get("TABSCHEMA")) + "." + StringUtils.trimToNull((String) row.get("TABNAME"));
                String bName = StringUtils.trimToNull((String) row.get("BSCHEMA")) + "." + StringUtils.trimToNull((String) row.get("BNAME"));

                graph.add(bName, tabName);
            }
        } else if (database instanceof OracleDatabase) {
            Executor executor = ExecutorService.getInstance().getExecutor(database);
            List<Map<String, ?>> rs = queryForDependenciesOracle(executor, schemas);
            for (Map<String, ?> row : rs) {
                String tabName = null;
                if (tryDbaDependencies) {
                    tabName =
                            StringUtils.trimToNull((String) row.get("OWNER")) + "." +
                                    StringUtils.trimToNull((String) row.get("NAME"));
                } else {
                    tabName =
                            StringUtils.trimToNull((String) row.get("REFERENCED_OWNER")) + "." +
                                    StringUtils.trimToNull((String) row.get("NAME"));
                }
                String bName =
                        StringUtils.trimToNull((String) row.get("REFERENCED_OWNER")) + "." +
                                StringUtils.trimToNull((String) row.get("REFERENCED_NAME"));

                graph.add(bName, tabName);
            }
        } else if (database instanceof MSSQLDatabase) {
            Executor executor = ExecutorService.getInstance().getExecutor(database);
            String sql = "select object_schema_name(referencing_id) as referencing_schema_name, object_name(referencing_id) as referencing_name, object_name(referenced_id) as referenced_name, object_schema_name(referenced_id) as referenced_schema_name  from sys.sql_expression_dependencies depz where (" + StringUtils.join(schemas, " OR ", new StringUtils.StringUtilsFormatter<String>() {
                        @Override
                        public String toString(String obj) {
                            return "object_schema_name(referenced_id)='" + obj + "'";
                        }
                    }
            ) + ")";
            sql += " UNION select object_schema_name(object_id) as referencing_schema_name, object_name(object_id) as referencing_name, object_name(parent_object_id) as referenced_name, object_schema_name(parent_object_id) as referenced_schema_name " +
                    "from sys.objects " +
                    "where parent_object_id > 0 " +
                    "and is_ms_shipped=0 " +
                    "and (" + StringUtils.join(schemas, " OR ", new StringUtils.StringUtilsFormatter<String>() {
                        @Override
                        public String toString(String obj) {
                            return "object_schema_name(object_id)='" + obj + "'";
                        }
                    }
            ) + ")";

            sql += " UNION select object_schema_name(fk.object_id) as referencing_schema_name, fk.name as referencing_name, i.name as referenced_name, object_schema_name(i.object_id) as referenced_schema_name " +
                    "from sys.foreign_keys fk " +
                    "join sys.indexes i on fk.referenced_object_id=i.object_id and fk.key_index_id=i.index_id " +
                    "where fk.is_ms_shipped=0 " +
                    "and (" + StringUtils.join(schemas, " OR ", new StringUtils.StringUtilsFormatter<String>() {
                        @Override
                        public String toString(String obj) {
                            return "object_schema_name(fk.object_id)='" + obj + "'";
                        }
                    }
            ) + ")";

            sql += " UNION select object_schema_name(i.object_id) as referencing_schema_name, object_name(i.object_id) as referencing_name, s.name as referenced_name, null as referenced_schema_name " +
                    "from sys.indexes i " +
                    "join sys.partition_schemes s on i.data_space_id = s.data_space_id";

            sql += " UNION select null as referencing_schema_name, s.name as referencing_name, f.name as referenced_name, null as referenced_schema_name from sys.partition_functions f " +
                    "join sys.partition_schemes s on s.function_id=f.function_id";

            sql += " UNION select null as referencing_schema_name, s.name as referencing_name, fg.name as referenced_name, null as referenced_schema_name from sys.partition_schemes s " +
                    "join sys.destination_data_spaces ds on s.data_space_id=ds.partition_scheme_id " +
                    "join sys.filegroups fg on ds.data_space_id=fg.data_space_id";

            //get data file -> filegroup dependencies
            sql += " UNION select distinct null as referencing_schema_name, f.name as referencing_name, ds.name as referenced_name, null as referenced_schema_name from sys.database_files f " +
                    "join sys.data_spaces ds on f.data_space_id=ds.data_space_id " +
                    "where f.data_space_id > 1";

            //get table -> filestream dependencies
            sql += " UNION select object_schema_name(t.object_id) as referencing_schema_name, t.name as referencing_name, ds.name as referenced_name, null as referenced_schema_name from sys.tables t " +
                    "join sys.data_spaces ds on t.filestream_data_space_id=ds.data_space_id " +
                    "where t.filestream_data_space_id > 1";

            //get table -> filestream dependencies
            sql += " UNION select object_schema_name(t.object_id) as referencing_schema_name, t.name as referencing_name, ds.name as referenced_name, null as referenced_schema_name from sys.tables t " +
                    "join sys.data_spaces ds on t.lob_data_space_id=ds.data_space_id " +
                    "where t.lob_data_space_id > 1";

            //get index -> filegroup dependencies
            sql += " UNION select object_schema_name(i.object_id) as referencing_schema_name, i.name as referencing_name, ds.name as referenced_name, null as referenced_schema_name from sys.indexes i " +
                    "join sys.data_spaces ds on i.data_space_id=ds.data_space_id " +
                    "where i.data_space_id > 1";

            //get index -> table dependencies
            sql += " UNION select object_schema_name(i.object_id) as referencing_schema_name, i.name as referencing_name, object_name(i.object_id) as referenced_name, object_schema_name(i.object_id) as referenced_schema_name from sys.indexes i " +
                    "where " + StringUtils.join(schemas, " OR ", new StringUtils.StringUtilsFormatter<String>() {
                @Override
                public String toString(String obj) {
                    return "object_schema_name(i.object_id)='" + obj + "'";
                }
            });

            //get schema -> base object dependencies
            sql += " UNION SELECT SCHEMA_NAME(SCHEMA_ID) as referencing_schema_name, name as referencing_name, PARSENAME(BASE_OBJECT_NAME,1) AS referenced_name, (CASE WHEN PARSENAME(BASE_OBJECT_NAME,2) IS NULL THEN schema_name(schema_id) else PARSENAME(BASE_OBJECT_NAME,2) END) AS referenced_schema_name FROM SYS.SYNONYMS WHERE is_ms_shipped='false' AND " + StringUtils.join(schemas, " OR ", new StringUtils.StringUtilsFormatter<String>() {
                @Override
                public String toString(String obj) {
                    return "SCHEMA_NAME(SCHEMA_ID)='" + obj + "'";
                }
            });

            //get non-clustered indexes -> unique clustered indexes on views dependencies
            sql += " UNION select object_schema_name(c.object_id) as referencing_schema_name, c.name as referencing_name, object_schema_name(nc.object_id) as referenced_schema_name, nc.name as referenced_name from sys.indexes c join sys.indexes nc on c.object_id=nc.object_id JOIN sys.objects o ON c.object_id = o.object_id where  c.index_id != nc.index_id and c.type_desc='CLUSTERED' and c.is_unique='true' and (not(nc.type_desc='CLUSTERED') OR nc.is_unique='false') AND o.type_desc='VIEW' AND o.name='AR_DETAIL_OPEN'";

            List<Map<String, ?>> rs = executor.queryForList(new RawSqlStatement(sql));
            if (!rs.isEmpty()) {
                for (Map<String, ?> row : rs) {
                    String bName = StringUtils.trimToNull((String) row.get("REFERENCED_SCHEMA_NAME")) + "." + StringUtils.trimToNull((String) row.get("REFERENCED_NAME"));
                    String tabName = StringUtils.trimToNull((String) row.get("REFERENCING_SCHEMA_NAME")) + "." + StringUtils.trimToNull((String) row.get("REFERENCING_NAME"));

                    if (!bName.equals(tabName)) {
                        graph.add(bName, tabName);
                    }
                }
            }
        } else if (database instanceof PostgresDatabase) {
            final String sql = queryForDependenciesPostgreSql(schemas);
            final Executor executor = ExecutorService.getInstance().getExecutor(database);
            final List<Map<String, ?>> queryForListResult = executor.queryForList(new RawSqlStatement(sql));

            for (Map<String, ?> row : queryForListResult) {
                String bName = StringUtils.trimToNull(StringUtils.trimToNull((String) row.get("REFERENCING_SCHEMA_NAME")) +
                        "." + StringUtils.trimToNull(row.get("REFERENCING_NAME").toString().replaceAll("\\s*\\([^)]*\\)\\s*", "")));
                String tabName = StringUtils.trimToNull(StringUtils.trimToNull(row.get("REFERENCED_SCHEMA_NAME").toString()) +
                        "." + StringUtils.trimToNull(row.get("REFERENCED_NAME").toString().replaceAll("\\s*\\([^)]*\\)\\s*", "")));

                if (tabName != null && bName != null) {
                    graph.add(bName.replace("\"", ""), tabName.replace("\"", ""));
                }
            }
        }
    }

    private String queryForDependenciesPostgreSql(List<String> schemas){
        //SQL adapted from https://wiki.postgresql.org/wiki/Pg_depend_display
        return "WITH RECURSIVE preference AS (\n" +
                "    SELECT 10 AS max_depth  -- The deeper the recursion goes, the slower it performs.\n" +
                "         , 16384 AS min_oid -- user objects only\n" +
                "         , '^(londiste|pgq|pg_toast)'::text AS schema_exclusion\n" +
                "         , '^pg_(conversion|language|ts_(dict|template))'::text AS class_exclusion\n" +
                "         , '{\"SCHEMA\":\"00\", \"TABLE\":\"01\", \"CONSTRAINT\":\"02\", \"DEFAULT\":\"03\",\n" +
                "      \"INDEX\":\"05\", \"SEQUENCE\":\"06\", \"TRIGGER\":\"07\", \"FUNCTION\":\"08\",\n" +
                "      \"VIEW\":\"10\", \"MVIEW\":\"11\", \"FOREIGN\":\"12\"}'::json AS type_ranks),\n" +
                "               dependency_pair AS (\n" +
                "                   WITH relation_object AS ( SELECT oid, oid::regclass::text AS object_name  FROM pg_class )\n" +
                "                   SELECT DISTINCT " +
                "                         substring(pg_identify_object(classid, objid, 0)::text, E'(\\\\w+?)\\\\.') as referenced_schema_name, "+
                "                         CASE classid\n" +
                "                              WHEN 'pg_attrdef'::regclass THEN (SELECT attname FROM pg_attrdef d JOIN pg_attribute c ON (c.attrelid,c.attnum)=(d.adrelid,d.adnum) WHERE d.oid = objid)\n" +
                "                              WHEN 'pg_cast'::regclass THEN (SELECT concat(castsource::regtype::text, ' AS ', casttarget::regtype::text,' WITH ', castfunc::regprocedure::text) FROM pg_cast WHERE oid = objid)\n" +
                "                              WHEN 'pg_class'::regclass THEN rel.object_name\n" +
                "                              WHEN 'pg_constraint'::regclass THEN (SELECT conname FROM pg_constraint WHERE oid = objid)\n" +
                "                              WHEN 'pg_extension'::regclass THEN (SELECT extname FROM pg_extension WHERE oid = objid)\n" +
                "                              WHEN 'pg_namespace'::regclass THEN (SELECT nspname FROM pg_namespace WHERE oid = objid)\n" +
                "                              WHEN 'pg_opclass'::regclass THEN (SELECT opcname FROM pg_opclass WHERE oid = objid)\n" +
                "                              WHEN 'pg_operator'::regclass THEN (SELECT oprname FROM pg_operator WHERE oid = objid)\n" +
                "                              WHEN 'pg_opfamily'::regclass THEN (SELECT opfname FROM pg_opfamily WHERE oid = objid)\n" +
                "                              WHEN 'pg_proc'::regclass THEN objid::regprocedure::text\n" +
                "                              WHEN 'pg_rewrite'::regclass THEN (SELECT ev_class::regclass::text FROM pg_rewrite WHERE oid = objid)\n" +
                "                              WHEN 'pg_trigger'::regclass THEN (SELECT tgname FROM pg_trigger WHERE oid = objid)\n" +
                "                              WHEN 'pg_type'::regclass THEN objid::regtype::text\n" +
                "                              ELSE objid::text\n" +
                "                              END AS REFERENCED_NAME,\n" +
                "                          substring(pg_identify_object(refclassid, refobjid, 0)::text, E'(\\\\w+?)\\\\.') as referencing_schema_name, "+
                "                          CASE refclassid\n" +
                "                              WHEN 'pg_namespace'::regclass THEN (SELECT nspname FROM pg_namespace WHERE oid = refobjid)\n" +
                "                              WHEN 'pg_class'::regclass THEN rrel.object_name\n" +
                "                              WHEN 'pg_opfamily'::regclass THEN (SELECT opfname FROM pg_opfamily WHERE oid = refobjid)\n" +
                "                              WHEN 'pg_proc'::regclass THEN refobjid::regprocedure::text\n" +
                "                              WHEN 'pg_type'::regclass THEN refobjid::regtype::text\n" +
                "                              ELSE refobjid::text\n" +
                "                              END AS REFERENCING_NAME\n" +
                "                   FROM pg_depend dep\n" +
                "                            LEFT JOIN relation_object rel ON rel.oid = dep.objid\n" +
                "                            LEFT JOIN relation_object rrel ON rrel.oid = dep.refobjid, preference\n" +
                "                   WHERE deptype = ANY('{n,a}')\n" +
                "                     AND objid >= preference.min_oid\n" +
                "                     AND (refobjid >= preference.min_oid OR refobjid = 2200) -- need public schema as root node\n" +
                "                     AND classid::regclass::text !~ preference.class_exclusion\n" +
                "                     AND refclassid::regclass::text !~ preference.class_exclusion\n" +
                "                     AND COALESCE(SUBSTRING(objid::regclass::text, E'^(\\\\\\\\w+)\\\\\\\\.'),'') !~ preference.schema_exclusion\n" +
                "                     AND COALESCE(SUBSTRING(refobjid::regclass::text, E'^(\\\\\\\\w+)\\\\\\\\.'),'') !~ preference.schema_exclusion\n" +
                "                   GROUP BY classid, objid, refclassid, refobjid, deptype, rel.object_name, rrel.object_name\n" +
                "               )\n" +
                " select referenced_schema_name,\n" +
                "    (CASE\n" +
                "      WHEN position('.' in referenced_name) >0 THEN substring(referenced_name from position('.' in referenced_name)+1 for length(referenced_name))\n" +
                "      ELSE referenced_name\n" +
                "    END)  AS referenced_name, \n" +
                "   referencing_schema_name,\n" +
                "   (CASE\n" +
                "      WHEN position('.' in referencing_name) >0 THEN substring(referencing_name from position('.' in referencing_name)+1 for length(referencing_name))\n" +
                "      ELSE referencing_name\n" +
                "    END)  AS referencing_name from dependency_pair where REFERENCED_NAME != REFERENCING_NAME " +
                " AND (" +
                StringUtils.join(schemas, " OR ", new StringUtils.StringUtilsFormatter<String>() {
                    @Override
                    public String toString(String obj) {
                        return " REFERENCED_NAME like '" + obj + ".%' OR REFERENCED_NAME NOT LIKE '%.%'";
                    }
                })+ ") " +
                " AND referencing_schema_name is not null and referencing_name is not null";
    }

    protected List<Class<? extends DatabaseObject>> getOrderedOutputTypes(Class<? extends ChangeGenerator> generatorType) {

        Database comparisonDatabase = diffResult.getComparisonSnapshot().getDatabase();
        DependencyGraph graph = new DependencyGraph();
        for (Class<? extends DatabaseObject> type : diffResult.getReferenceSnapshot().getSnapshotControl().getTypesToInclude()) {
            graph.addType(type);
        }
        List<Class<? extends DatabaseObject>> types = graph.sort(comparisonDatabase, generatorType);

        if (!loggedOrderFor.contains(generatorType)) {
            String log = generatorType.getSimpleName() + " type order: ";
            for (Class<? extends DatabaseObject> type : types) {
                log += "    " + type.getName();
            }
            LogService.getLog(getClass()).debug(LogType.LOG, log);
            loggedOrderFor.add(generatorType);
        }

        return types;
    }

    private void addToChangeSets(Change[] changes, List<ChangeSet> changeSets, ObjectQuotingStrategy quotingStrategy, String created) {
        if (changes != null) {
            String csContext = this.changeSetContext;

            if (diffOutputControl.getContext() != null) {
                csContext = diffOutputControl.getContext().toString().replaceFirst("^\\(", "")
                .replaceFirst("\\)$", "");
            }

            if (useSeparateChangeSets(changes)) {
                for (Change change : changes) {
                    ChangeSet changeSet = new ChangeSet(generateId(changes), getChangeSetAuthor(), false, false, this.changeSetPath, changeSetContext,
                            null, false, quotingStrategy, null);
                    changeSet.setCreated(created);
                    if (diffOutputControl.getLabels() != null) {
                        changeSet.setLabels(diffOutputControl.getLabels());
                    }
                    changeSet.addChange(change);
                    changeSets.add(changeSet);
                }
            } else {
                ChangeSet changeSet = new ChangeSet(generateId(changes), getChangeSetAuthor(), false, false, this.changeSetPath, csContext,
                        null, false, quotingStrategy, null);
                changeSet.setCreated(created);
                if (diffOutputControl.getLabels() != null) {
                    changeSet.setLabels(diffOutputControl.getLabels());
                }
                for (Change change : changes) {
                    changeSet.addChange(change);
                }
                changeSets.add(changeSet);

            }
        }
    }

    protected boolean useSeparateChangeSets(Change[] changes) {
        boolean sawAutocommitBefore = false;

        for (Change change : changes) {
            boolean thisStatementAutocommits = true;

            if ((change instanceof InsertDataChange
                    || change instanceof DeleteDataChange
                    || change instanceof UpdateDataChange
                    || change instanceof LoadDataChange
            )) {
                thisStatementAutocommits = false;
            }
            if (change instanceof RawSQLChange) {
                if (((RawSQLChange) change).getSql().trim().matches("SET\\s+\\w+\\s+\\w+")) {
                    //don't separate out when there is a `SET X Y` statement
                    thisStatementAutocommits = false;
                }
            }

            if (thisStatementAutocommits) {
                if (sawAutocommitBefore) {
                    return true;
                } else {
                    sawAutocommitBefore = true;
                }
            }
        }

        return false;
    }

    protected String getChangeSetAuthor() {
        if (changeSetAuthor != null) {
            return changeSetAuthor;
        }
        String author = System.getProperty("user.name");
        if (StringUtils.trimToNull(author) == null) {
            return "diff-generated";
        } else {
            return author + " (generated)";
        }
    }

    public void setChangeSetAuthor(String changeSetAuthor) {
        this.changeSetAuthor = changeSetAuthor;
    }

    public String getChangeSetPath() {
        return changeSetPath;
    }

    public void setChangeSetPath(String changeSetPath) {
        this.changeSetPath = changeSetPath;
    }

    public void setIdRoot(String idRoot) {
        this.idRoot = idRoot;
        this.overriddenIdRoot = true;
    }

    protected String generateId(Change[] changes) {
        String desc = "";

        if (LiquibaseConfiguration.getInstance().getConfiguration(GlobalConfiguration.class).getGeneratedChangeSetIdsContainDescription()) {
            if (!overriddenIdRoot) { //switch timestamp to a shorter string (last 4 digits in base 36 format). Still mostly unique, but shorter since we also now have mostly-unique descriptions of the changes
                this.idRoot = Long.toString(Long.decode(idRoot), 36);
                idRoot = idRoot.substring(idRoot.length() - 4);
                this.overriddenIdRoot = true;
            }

            if ((changes != null) && (changes.length > 0)) {
                desc = " (" + StringUtils.join(changes, " :: ", new StringUtils.StringUtilsFormatter<Change>() {
                    @Override
                    public String toString(Change obj) {
                        return obj.getDescription();
                    }
                }) + ")";
            }

            if (desc.length() > 150) {
                desc = desc.substring(0, 146) + "...)";
            }
        }

        return idRoot + "-" + changeNumber++ + desc;
    }

    private static class DependencyGraph {

        private Map<Class<? extends DatabaseObject>, Node> allNodes = new HashMap<>();

        private void addType(Class<? extends DatabaseObject> type) {
            allNodes.put(type, new Node(type));
        }

        public List<Class<? extends DatabaseObject>> sort(Database database, Class<? extends ChangeGenerator> generatorType) {
            ChangeGeneratorFactory changeGeneratorFactory = ChangeGeneratorFactory.getInstance();
            for (Class<? extends DatabaseObject> type : allNodes.keySet()) {
                for (Class<? extends DatabaseObject> afterType : changeGeneratorFactory.runBeforeTypes(type, database, generatorType)) {
                    getNode(type).addEdge(getNode(afterType));
                }

                for (Class<? extends DatabaseObject> beforeType : changeGeneratorFactory.runAfterTypes(type, database, generatorType)) {
                    getNode(beforeType).addEdge(getNode(type));
                }
            }


            ArrayList<Node> returnNodes = new ArrayList<>();

            SortedSet<Node> nodesWithNoIncomingEdges = new TreeSet<>(new Comparator<Node>() {
                @Override
                public int compare(Node o1, Node o2) {
                    return o1.type.getName().compareTo(o2.type.getName());
                }
            });
            for (Node n : allNodes.values()) {
                if (n.inEdges.isEmpty()) {
                    nodesWithNoIncomingEdges.add(n);
                }
            }

            while (!nodesWithNoIncomingEdges.isEmpty()) {
                Node node = nodesWithNoIncomingEdges.iterator().next();
                nodesWithNoIncomingEdges.remove(node);

                returnNodes.add(node);

                for (Iterator<Edge> it = node.outEdges.iterator(); it.hasNext(); ) {
                    //remove edge e from the graph
                    Edge edge = it.next();
                    Node nodePointedTo = edge.to;
                    it.remove();//Remove edge from node
                    nodePointedTo.inEdges.remove(edge);//Remove edge from nodePointedTo

                    //if nodePointedTo has no other incoming edges then insert nodePointedTo into nodesWithNoIncomingEdges
                    if (nodePointedTo.inEdges.isEmpty()) {
                        nodesWithNoIncomingEdges.add(nodePointedTo);
                    }
                }
            }
            checkForCycleInDependencies(generatorType);


            List<Class<? extends DatabaseObject>> returnList = new ArrayList<>();
            for (Node node : returnNodes) {
                returnList.add(node.type);
            }
            return returnList;
        }

        private void checkForCycleInDependencies(Class<? extends ChangeGenerator> generatorType) {
            //Check to see if all edges are removed
            for (Node n : allNodes.values()) {
                if (!n.inEdges.isEmpty()) {
                    String message = "Could not resolve " + generatorType.getSimpleName() + " dependencies due " +
                     "to dependency cycle. Dependencies: \n";

                    for (Node node : allNodes.values()) {
                        SortedSet<String> fromTypes = new TreeSet<>();
                        SortedSet<String> toTypes = new TreeSet<>();
                        for (Edge edge : node.inEdges) {
                            fromTypes.add(edge.from.type.getSimpleName());
                        }
                        for (Edge edge : node.outEdges) {
                            toTypes.add(edge.to.type.getSimpleName());
                        }
                        String from = StringUtils.join(fromTypes, ",");
                        String to = StringUtils.join(toTypes, ",");
                        message += "    [" + from + "] -> " + node.type.getSimpleName() + " -> [" + to + "]\n";
                    }

                    throw new UnexpectedLiquibaseException(message);
                }
            }
        }


        private Node getNode(Class<? extends DatabaseObject> type) {
            Node node = allNodes.get(type);
            if (node == null) {
                node = new Node(type);
            }
            return node;
        }


        static class Node {
            public final Class<? extends DatabaseObject> type;
            public final HashSet<Edge> inEdges;
            public final HashSet<Edge> outEdges;

            public Node(Class<? extends DatabaseObject> type) {
                this.type = type;
                inEdges = new HashSet<>();
                outEdges = new HashSet<>();
            }

            public Node addEdge(Node node) {
                Edge e = new Edge(this, node);
                outEdges.add(e);
                node.inEdges.add(e);
                return this;
            }

            @Override
            public String toString() {
                return type.getName();
            }
        }

        static class Edge {
            public final Node from;
            public final Node to;

            public Edge(Node from, Node to) {
                this.from = from;
                this.to = to;
            }

            @Override
            public boolean equals(Object obj) {
                if (obj == null) {
                    return false;
                }
                if (!(obj instanceof Edge)) {
                    return false;
                }
                Edge e = (Edge) obj;
                return (e.from == from) && (e.to == to);
            }

            @Override
            public int hashCode() {
                return (this.from.toString() + "." + this.to.toString()).hashCode();
            }
        }
    }
}<|MERGE_RESOLUTION|>--- conflicted
+++ resolved
@@ -225,24 +225,7 @@
         types = getOrderedOutputTypes(MissingObjectChangeGenerator.class);
         List<DatabaseObject> missingObjects = new ArrayList<DatabaseObject>();
         for (Class<? extends DatabaseObject> type : types) {
-<<<<<<< HEAD
-            for (DatabaseObject object : diffResult.getMissingObjects(type, new DatabaseObjectComparator() {
-                @Override
-                public int compare(DatabaseObject o1, DatabaseObject o2) {
-                    if ((o1 instanceof Column) && (o1.getAttribute(ORDER_ATTRIBUTE, Integer.class) != null) &&
-                        (o2.getAttribute(ORDER_ATTRIBUTE, Integer.class) != null)) {
-                        int i = o1.getAttribute(ORDER_ATTRIBUTE, Integer.class).compareTo(o2.getAttribute(ORDER_ATTRIBUTE, Integer.class));
-                        if (i != 0) {
-                            return i;
-                        }
-                    }
-                    return super.compare(o1, o2);
-
-                }
-            })) {
-=======
             for (DatabaseObject object : diffResult.getMissingObjects(type, getDbObjectComparator())) {
->>>>>>> e5be0a9c
                 if (object == null) {
                     continue;
                 }
@@ -290,14 +273,14 @@
         return new DatabaseObjectComparator() {
             @Override
             public int compare(DatabaseObject o1, DatabaseObject o2) {
-                if (o1 instanceof Column && o1.getAttribute("order", Integer.class) != null && o2.getAttribute("order", Integer.class) != null) {
-                    int i = o1.getAttribute("order", Integer.class).compareTo(o2.getAttribute("order", Integer.class));
+                if (o1 instanceof Column && o1.getAttribute(ORDER_ATTRIBUTE, Integer.class) != null && o2.getAttribute(ORDER_ATTRIBUTE, Integer.class) != null) {
+                    int i = o1.getAttribute(ORDER_ATTRIBUTE, Integer.class).compareTo(o2.getAttribute(ORDER_ATTRIBUTE, Integer.class));
                     if (i != 0) {
                         return i;
                     }
-                } else if (o1 instanceof StoredDatabaseLogic && o1.getAttribute("order", Integer.class) != null
-                        && o2.getAttribute("order", Integer.class) != null) {
-                    int order = o1.getAttribute("order", Long.class).compareTo(o2.getAttribute("order", Long.class));
+                } else if (o1 instanceof StoredDatabaseLogic && o1.getAttribute(ORDER_ATTRIBUTE, Integer.class) != null
+                        && o2.getAttribute(ORDER_ATTRIBUTE, Integer.class) != null) {
+                    int order = o1.getAttribute(ORDER_ATTRIBUTE, Long.class).compareTo(o2.getAttribute(ORDER_ATTRIBUTE, Long.class));
                     if (order != 0) {
                         return order;
                     }
@@ -345,13 +328,8 @@
                     }
                 };
 
-<<<<<<< HEAD
-                DependencyUtil.DependencyGraph graph = new DependencyUtil.DependencyGraph(nameListener);
+                DependencyUtil.DependencyGraph<String> graph = new DependencyUtil.DependencyGraph<String>(nameListener);
                 addDependencies(graph, schemas, database);
-=======
-                DependencyUtil.DependencyGraph<String> graph = new DependencyUtil.DependencyGraph<String>(nameListener);
-                addDependencies(graph, schemas, objects, database);
->>>>>>> e5be0a9c
                 graph.computeDependencies();
 
                 if (!dependencyOrder.isEmpty()) {
@@ -457,13 +435,8 @@
      * Used by {@link #sortMissingObjects(Collection, Database)} to determine whether to go into the sorting logic.
      */
     protected boolean supportsSortingObjects(Database database) {
-<<<<<<< HEAD
-        return (database instanceof AbstractDb2Database) || (database instanceof MSSQLDatabase) || (database instanceof
-            OracleDatabase);
-=======
         return database instanceof AbstractDb2Database || database instanceof MSSQLDatabase || database instanceof OracleDatabase
                 || database instanceof PostgresDatabase;
->>>>>>> e5be0a9c
     }
 
     /**
