package liquibase.snapshot.jvm;

import liquibase.database.AbstractJdbcDatabase;
import liquibase.database.Database;
import liquibase.database.core.*;
import liquibase.diff.compare.DatabaseObjectComparatorFactory;
import liquibase.exception.DatabaseException;
import liquibase.snapshot.CachedRow;
import liquibase.snapshot.DatabaseSnapshot;
import liquibase.snapshot.InvalidExampleException;
import liquibase.snapshot.JdbcDatabaseSnapshot;
import liquibase.structure.DatabaseObject;
import liquibase.structure.core.*;
import liquibase.util.StringUtils;

import java.sql.DatabaseMetaData;
import java.util.ArrayList;
import java.util.HashMap;
import java.util.List;
import java.util.Map;

/**
 * Analyses the properties of a database index and creates an object representation ("snapshot").
 */
public class IndexSnapshotGenerator extends JdbcSnapshotGenerator {
    public IndexSnapshotGenerator() {
        super(Index.class, new Class[]{Table.class, View.class, ForeignKey.class, UniqueConstraint.class});
    }

<<<<<<< HEAD
=======

//    public Boolean has(DatabaseObject example, DatabaseSnapshot snapshot, SnapshotGeneratorChain chain) throws DatabaseException {
//        Database database = snapshot.getDatabase();
//        if (!(example instanceof Index)) {
//            return chain.has(example, snapshot);
//        }
//        String tableName = ((Index) example).getTable().getName();
//        Schema schema = example.getSchema();
//
//        String indexName = example.getName();
//        String columnNames = ((Index) example).getColumnNames();
//
//        try {
//            if (tableName == null) {
//                Index newExample = new Index();
//                newExample.setName(indexName);
//                if (columnNames != null) {
//                    for (String column : columnNames.split("\\s*,\\s*")) {
//                        newExample.getColumns().add(column);
//                    }
//                }
//
//                ResultSet rs = getMetaData(database).getTables(database.getJdbcCatalogName(schema), database.getJdbcSchemaName(schema), null, new String[]{"TABLE"});
//                try {
//                    while (rs.next()) {
//                        String foundTable = rs.getString("TABLE_NAME");
//                        newExample.setTable((Table) new Table().setName(foundTable).setSchema(schema));
//                        if (has(newExample, snapshot, chain)) {
//                            return true;
//                        }
//                    }
//                    return false;
//                } finally {
//                    rs.close();
//                }
//            }
//
//            Index index = new Index();
//            index.setTable((Table) new Table().setName(tableName).setSchema(schema));
//            index.setName(indexName);
//            if (columnNames != null) {
//                for (String column : columnNames.split("\\s*,\\s*")) {
//                    index.getColumns().add(column);
//                }
//            }
//
//            if (columnNames != null) {
//                Map<String, TreeMap<Short, String>> columnsByIndexName = new HashMap<String, TreeMap<Short, String>>();
//                ResultSet rs = getMetaData(database).getIndexInfo(database.getJdbcCatalogName(schema), database.getJdbcSchemaName(schema), database.correctObjectName(tableName, Table.class), false, true);
//                try {
//                    while (rs.next()) {
//                        String foundIndexName = rs.getString("INDEX_NAME");
//                        if (indexName != null && indexName.equalsIgnoreCase(foundIndexName)) { //ok to use equalsIgnoreCase because we will check case later
//                            continue;
//                        }
//                        short ordinalPosition = rs.getShort("ORDINAL_POSITION");
//
//                        if (!columnsByIndexName.containsKey(foundIndexName)) {
//                            columnsByIndexName.put(foundIndexName, new TreeMap<Short, String>());
//                        }
//                        String columnName = rs.getString("COLUMN_NAME");
//                        Map<Short, String> columns = columnsByIndexName.get(foundIndexName);
//                        columns.put(ordinalPosition, columnName);
//                    }
//
//                    for (Map.Entry<String, TreeMap<Short, String>> foundIndexData : columnsByIndexName.entrySet()) {
//                        Index foundIndex = new Index()
//                                .setName(foundIndexData.getKey())
//                                .setTable(((Table) new Table().setName(tableName).setSchema(schema)));
//                        foundIndex.getColumns().addAll(foundIndexData.getValue().values());
//
//                        if (foundIndex.equals(index, database)) {
//                            return true;
//                        }
//                        return false;
//                    }
//                    return false;
//                } finally {
//                    rs.close();
//                }
//            } else if (indexName != null) {
//                ResultSet rs = getMetaData(database).getIndexInfo(database.getJdbcCatalogName(schema), database.getJdbcSchemaName(schema), database.correctObjectName(tableName, Table.class), false, true);
//                try {
//                    while (rs.next()) {
//                        Index foundIndex = new Index()
//                                .setName(rs.getString("INDEX_NAME"))
//                                .setTable(((Table) new Table().setName(tableName).setSchema(schema)));
//                        if (foundIndex.getName() == null) {
//                            continue;
//                        }
//                        if (foundIndex.equals(index, database)) {
//                            return true;
//                        }
//                    }
//                    return false;
//                } finally {
//                    try {
//                        rs.close();
//                    } catch (SQLException ignore) {
//                    }
//                }
//            } else {
//                throw new UnexpectedLiquibaseException("Either indexName or columnNames must be set");
//            }
//        } catch (SQLException e) {
//            throw new DatabaseException(e);
//        }
//
//    }

>>>>>>> fd1c7e1f
    @Override
    protected void addTo(DatabaseObject foundObject, DatabaseSnapshot snapshot) throws DatabaseException, InvalidExampleException {
        if (!snapshot.getSnapshotControl().shouldInclude(Index.class)) {
            return;
        }

        if (foundObject instanceof Table  || foundObject instanceof View) {
            if (foundObject instanceof View && !addToViews(snapshot.getDatabase())) {
                return;
            }

            Relation relation = (Relation) foundObject;
            Database database = snapshot.getDatabase();
            Schema schema;
            schema = relation.getSchema();


            List<CachedRow> rs = null;
            JdbcDatabaseSnapshot.CachingDatabaseMetaData databaseMetaData = null;
            try {
                databaseMetaData = ((JdbcDatabaseSnapshot) snapshot).getMetaDataFromCache();

<<<<<<< HEAD
                rs = databaseMetaData.getIndexInfo(((AbstractJdbcDatabase) database).getJdbcCatalogName(schema), ((AbstractJdbcDatabase) database).getJdbcSchemaName(schema), table.getName(), null);
                Map<String, Index> foundIndexes = new HashMap<>();
=======
                rs = databaseMetaData.getIndexInfo(((AbstractJdbcDatabase) database).getJdbcCatalogName(schema), ((AbstractJdbcDatabase) database).getJdbcSchemaName(schema), relation.getName(), null);
                Map<String, Index> foundIndexes = new HashMap<String, Index>();
>>>>>>> fd1c7e1f
                for (CachedRow row : rs) {
                    String indexName = row.getString("INDEX_NAME");
                    if (indexName == null) {
                        continue;
                    }

<<<<<<< HEAD
                    if ((database instanceof DB2Database) && "SYSIBM".equals(row.getString("INDEX_QUALIFIER"))) {
=======
                    if (database instanceof AbstractDb2Database && "SYSIBM".equals(row.getString("INDEX_QUALIFIER"))) {
>>>>>>> fd1c7e1f
                        continue;
                    }

                    Index index = foundIndexes.get(indexName);
                    if (index == null) {
                        index = new Index();
                        index.setName(indexName);
                        index.setTable(relation);

                        short type = row.getShort("TYPE");
                        if (type == DatabaseMetaData.tableIndexClustered) {
                            index.setClustered(true);
                        } else if (database instanceof MSSQLDatabase) {
                            index.setClustered(false);
                        }

                        foundIndexes.put(indexName, index);
                    }
<<<<<<< HEAD
                    String ascOrDesc = row.getString("ASC_OR_DESC");
                    Boolean descending = "D".equals(ascOrDesc) ? Boolean.TRUE : ("A".equals(ascOrDesc) ? Boolean
                        .FALSE : null);
=======

                    String ascOrDesc;
                    if (database instanceof Db2zDatabase) {
                        ascOrDesc = row.getString("ORDER");
                    } else {
                        ascOrDesc = row.getString("ASC_OR_DESC");
                    }
                    Boolean descending = "D".equals(ascOrDesc) ? Boolean.TRUE : "A".equals(ascOrDesc) ? Boolean.FALSE : null;
>>>>>>> fd1c7e1f
                    index.addColumn(new Column(row.getString("COLUMN_NAME")).setComputed(false).setDescending(descending).setRelation(index.getTable()));
                }

                //add clustered indexes first, than all others in case there is a clustered and non-clustered version of the same index. Prefer the clustered version
                List<Index> stillToAdd = new ArrayList<>();
                for (Index exampleIndex : foundIndexes.values()) {
<<<<<<< HEAD
                    if ((exampleIndex.getClustered() != null) && exampleIndex.getClustered()) {
                        table.getIndexes().add(exampleIndex);
=======
                    if (exampleIndex.getClustered() != null && exampleIndex.getClustered()) {
                        relation.getIndexes().add(exampleIndex);
>>>>>>> fd1c7e1f
                    } else {
                        stillToAdd.add(exampleIndex);
                    }
                }
                for (Index exampleIndex : stillToAdd) {
                    boolean alreadyAddedSimilar = false;
                    for (Index index : relation.getIndexes()) {
                        if (DatabaseObjectComparatorFactory.getInstance().isSameObject(index, exampleIndex, null, database)) {
                            alreadyAddedSimilar = true;
                        }
                    }
                    if (!alreadyAddedSimilar) {
                        relation.getIndexes().add(exampleIndex);
                    }
                }

            } catch (Exception e) {
                throw new DatabaseException(e);
            }
        }
        if ((foundObject instanceof UniqueConstraint) && (((UniqueConstraint) foundObject).getBackingIndex() == null)
            && !(snapshot.getDatabase() instanceof DB2Database) && !(snapshot.getDatabase() instanceof DerbyDatabase)) {
            Index exampleIndex = new Index().setTable(((UniqueConstraint) foundObject).getTable());
            exampleIndex.getColumns().addAll(((UniqueConstraint) foundObject).getColumns());
            ((UniqueConstraint) foundObject).setBackingIndex(exampleIndex);
        }
        if ((foundObject instanceof ForeignKey) && (((ForeignKey) foundObject).getBackingIndex() == null)) {
            Index exampleIndex = new Index().setTable(((ForeignKey) foundObject).getForeignKeyTable());
            exampleIndex.getColumns().addAll(((ForeignKey) foundObject).getForeignKeyColumns());
            ((ForeignKey) foundObject).setBackingIndex(exampleIndex);
        }
    }

    @Override
    protected DatabaseObject snapshotObject(DatabaseObject example, DatabaseSnapshot snapshot) throws DatabaseException, InvalidExampleException {
        Database database = snapshot.getDatabase();
        Relation exampleIndex = ((Index) example).getTable();

        String tableName = null;
        Schema schema = null;
        if (exampleIndex != null) {
            tableName = exampleIndex.getName();
            schema = exampleIndex.getSchema();
        }

        if (schema == null) {
            schema = new Schema(database.getDefaultCatalogName(), database.getDefaultSchemaName());
        }


        for (int i = 0; i < ((Index) example).getColumns().size(); i++) {
            ((Index) example).getColumns().set(i, ((Index) example).getColumns().get(i));
        }

        String exampleName = example.getName();
        if (exampleName != null) {
            exampleName = database.correctObjectName(exampleName, Index.class);
        }

        Map<String, Index> foundIndexes = new HashMap<>();
        JdbcDatabaseSnapshot.CachingDatabaseMetaData databaseMetaData = null;
        List<CachedRow> rs = null;
        try {
            databaseMetaData = ((JdbcDatabaseSnapshot) snapshot).getMetaDataFromCache();

            rs = databaseMetaData.getIndexInfo(((AbstractJdbcDatabase) database).getJdbcCatalogName(schema), ((AbstractJdbcDatabase) database).getJdbcSchemaName(schema), tableName, exampleName);

            for (CachedRow row : rs) {
                String rawIndexName = row.getString("INDEX_NAME");
                String indexName = cleanNameFromDatabase(rawIndexName, database);
                String correctedIndexName = database.correctObjectName(indexName, Index.class);

                if (indexName == null) {
                    continue;
                }
                if ((exampleName != null) && !exampleName.equals(correctedIndexName)) {
                    continue;
                }
                /*
                * TODO Informix generates indexnames with a leading blank if no name given.
                * An identifier with a leading blank is not allowed.
                * So here is it replaced.
                */
                if ((database instanceof InformixDatabase) && indexName.startsWith(" ")) {
                    continue; // suppress creation of generated_index records
                }
                short type = row.getShort("TYPE");
                Boolean nonUnique = row.getBoolean("NON_UNIQUE");
                if (nonUnique == null) {
                    nonUnique = true;
                }

                String columnName = cleanNameFromDatabase(row.getString("COLUMN_NAME"), database);
                short position = row.getShort("ORDINAL_POSITION");

                String definition = StringUtils.trimToNull(row.getString("FILTER_CONDITION"));
                if (definition != null) {
                    if (!(database instanceof OracleDatabase)) { //TODO: this replaceAll code has been there for a long time but we don't know why. Investigate when it is ever needed and modify it to be smarter
                        definition = definition.replaceAll("\"", "");
                    }
                }

                if ((columnName == null) && (definition == null)) {
                    //nothing to index, not sure why these come through sometimes
                    continue;
                }

                if (type == DatabaseMetaData.tableIndexStatistic) {
                    continue;
                }

                /*
                 * In Oracle database, ALL_IND_COLUMNS/ALL_IND_EXPRESSIONS (the views from which we bulk-fetch the
                 * column definitions for a given index) can show a strange behaviour if an index column consists of
                 * a regular table column, but its sort order is DESC(ending). In this case, we get something like
                 * this (example values):
                 * ALL_IND_COLUMNS.COLUMN_NAME=SYS_NC00006$
                 * ALL_IND_EXPRESSIONS.COLUMN_EXPRESSIONS="COLUMN1FORDESC"
                 * Note that the quote characters (") are part of the actual column value!
                 * Our strategy here is: If the expression would be a valid Oracle identifier, but not a valid Oracle
                 * function name, then we assume it is the name of a regular column.
                 */
                if ((database instanceof OracleDatabase) && (definition != null) && (columnName != null))
                {
                    String potentialColumnExpression = definition.replaceFirst("^\"?(.*?)\"?$", "$1");
                    OracleDatabase oracle = (OracleDatabase)database;
                    if (oracle.isValidOracleIdentifier(potentialColumnExpression, Index.class)
                        && (!oracle.isFunction(potentialColumnExpression))) {
                        columnName = potentialColumnExpression;
                        definition = null;
                    }
                }

                // Have we already seen/found this index? If not, let's read its properties!
                Index returnIndex = foundIndexes.get(correctedIndexName);
                if (returnIndex == null) {
                    returnIndex = new Index();
                    Relation relation = new Table();
                    if ("V".equals(row.getString("INTERNAL_OBJECT_TYPE"))) {
                        relation = new View();
                    }
                    returnIndex.setTable(relation.setName(row.getString("TABLE_NAME")).setSchema(schema));
                    returnIndex.setName(indexName);
                    returnIndex.setUnique(!nonUnique);
                    
                    String tablespaceName = row.getString("TABLESPACE_NAME");
                    if ((tablespaceName != null) && database.supportsTablespaces()) {
                        returnIndex.setTablespace(tablespaceName);
                    }

                    if (type == DatabaseMetaData.tableIndexClustered) {
                        returnIndex.setClustered(true);
                    } else if (database instanceof MSSQLDatabase) {
                        returnIndex.setClustered(false);
                    }

                    if (database instanceof MSSQLDatabase) {
                        Boolean recompute = (Boolean) row.get("NO_RECOMPUTE");
                        if (recompute != null) {
                            recompute = !recompute;
                        }

                        returnIndex.setAttribute("padIndex", row.get("IS_PADDED"));
                        returnIndex.setAttribute("fillFactor", row.get("FILL_FACTOR"));
                        returnIndex.setAttribute("ignoreDuplicateKeys", row.get("IGNORE_DUP_KEY"));
                        returnIndex.setAttribute("recomputeStatistics", recompute);
                        returnIndex.setAttribute("incrementalStatistics", row.get("IS_INCREMENTAL"));
                        returnIndex.setAttribute("allowRowLocks", row.get("ALLOW_ROW_LOCKS"));
                        returnIndex.setAttribute("allowPageLocks", row.get("ALLOW_PAGE_LOCKS"));
                    }

                    foundIndexes.put(correctedIndexName, returnIndex);
                }

                if ((database instanceof MSSQLDatabase) && (Boolean) row.get("IS_INCLUDED_COLUMN")) {
                    List<String> includedColumns = returnIndex.getAttribute("includedColumns", List.class);
                    if (includedColumns == null) {
                        includedColumns = new ArrayList<>();
                        returnIndex.setAttribute("includedColumns", includedColumns);
                    }
                    includedColumns.add(columnName);
                } else {
                    if (position != 0) { //if really a column, position is 1-based.

                        /*
                         * TODO: It seems the original author was not completely sure that the columns/expressions
                         * that make up this index would arrive in order, i.e. they thought it could happen that we
                         * get the (example) 4 columns in the order 3,4,1,2. So, instead of doing a simple add to the
                         * collection, they chose this: First, make sure that an (empty) element of "position-1" exists
                         * in the getColumns() array (add nulls until this is the case). After that, we can safely
                         * replace the "position-1"th element. I am not sure if this really necessary, but it might
                         * improve stability, so I leave it in place for the moment.
                         */
                        for (int i = returnIndex.getColumns().size(); i < position; i++) {
                            returnIndex.getColumns().add(null);
                        }

                        // Is this column a simple column (definition == null)
                        // or is it a computed expression (definition != null)
                        if (definition == null) {
<<<<<<< HEAD
                            String ascOrDesc = row.getString("ASC_OR_DESC");
                            Boolean descending = "D".equals(ascOrDesc) ? Boolean.TRUE : ("A".equals(ascOrDesc) ?
                                Boolean.FALSE : null);
                            returnIndex.getColumns().set(position - 1, new Column(columnName)
                                    .setDescending(descending).setRelation(returnIndex.getTable()));
=======
                            String ascOrDesc;
                            if (database instanceof Db2zDatabase) {
                                ascOrDesc =  row.getString("ORDER");
                            } else {
                                ascOrDesc = row.getString("ASC_OR_DESC");
                            }
                            Boolean descending = "D".equals(ascOrDesc) ? Boolean.TRUE : "A".equals(ascOrDesc) ? Boolean.FALSE : null;
                            returnIndex.getColumns().set(position - 1, new Column(columnName).setDescending(descending).setRelation(returnIndex.getTable()));
>>>>>>> fd1c7e1f
                        } else {
                            returnIndex.getColumns().set(position - 1, new Column()
                                    .setRelation(returnIndex.getTable()).setName(definition, true));
                        }
                    }
                }
            }
        } catch (Exception e) {
            throw new DatabaseException(e);
        }

        if (exampleName != null) {
            Index index = foundIndexes.get(exampleName);
            return index;
        } else {
            //prefer clustered version of the index
            List<Index> nonClusteredIndexes = new ArrayList<>();
            for (Index index : foundIndexes.values()) {
                if (DatabaseObjectComparatorFactory.getInstance().isSameObject(index.getTable(), exampleIndex, snapshot.getSchemaComparisons(), database)) {
                    boolean actuallyMatches = false;
                    if (database.isCaseSensitive()) {
                        if (index.getColumnNames().equals(((Index) example).getColumnNames())) {
                            actuallyMatches = true;
                        }
                    } else {
                        if (index.getColumnNames().equalsIgnoreCase(((Index) example).getColumnNames())) {
                            actuallyMatches = true;
                        }
                    }
                    if (actuallyMatches) {
                        if ((index.getClustered() != null) && index.getClustered()) {
                            return finalizeIndex(schema, tableName, index, snapshot);
                        } else {
                            nonClusteredIndexes.add(index);
                        }
                    }
                }
            }
            if (!nonClusteredIndexes.isEmpty()) {
                return finalizeIndex(schema, tableName, nonClusteredIndexes.get(0), snapshot);
            }
            return null;
        }
    }

    protected Index finalizeIndex(Schema schema, String tableName, Index index, DatabaseSnapshot snapshot) {
        if ((index.isUnique() == null) || !index.isUnique()) {
            List<Column> columns = index.getColumns();
            PrimaryKey tablePK = new PrimaryKey(null, schema.getCatalogName(), schema.getName(), tableName, columns.toArray(new Column[index.getColumns().size()]));
            if (snapshot.get(tablePK) != null) { //actually is unique since it's the PK
                index.setUnique(true);
            }
        }

        return index;
    }

<<<<<<< HEAD
=======
    protected boolean addToViews(Database database) {
        return database instanceof MSSQLDatabase;
    }

    //METHOD FROM SQLIteDatabaseSnapshotGenerator
    //    protected void readIndexes(DatabaseSnapshot snapshot, String schema, DatabaseMetaData databaseMetaData) throws DatabaseException, SQLException {
//        Database database = snapshot.getDatabase();
//        updateListeners("Reading indexes for " + database.toString() + " ...");
//
//        for (Table table : snapshot.getTables()) {
//            ResultSet rs = null;
//            Statement statement = null;
//            Map<String, Index> indexMap;
//            try {
//                indexMap = new HashMap<String, Index>();
//
//                // for the odbc driver at http://www.ch-werner.de/sqliteodbc/
//                // databaseMetaData.getIndexInfo is not implemented
//                statement = ((JdbcConnection) database.getConnection()).getUnderlyingConnection().createStatement();
//                String sql = "PRAGMA index_list(" + table.getName() + ");";
//                try {
//                    rs = statement.executeQuery(sql);
//                } catch (SQLException e) {
//                    if (!e.getMessage().equals("query does not return ResultSet")) {
//                        System.err.println(e);
////            			throw e;
//                    }
//                }
//                while ((rs != null) && rs.next()) {
//                    String index_name = rs.getString("name");
//                    boolean index_unique = rs.getBoolean("unique");
//                    sql = "PRAGMA index_info(" + index_name + ");";
//                    Statement statement_2 = null;
//                    ResultSet rs_2 = null;
//                    try {
//                        statement_2 = ((JdbcConnection) database.getConnection()).getUnderlyingConnection().createStatement();
//                        rs_2 = statement_2.executeQuery(sql);
//                        while ((rs_2 != null) && rs_2.next()) {
//                            int index_column_seqno = rs_2.getInt("seqno");
////                		int index_column_cid = rs.getInt("cid");
//                            String index_column_name = rs_2.getString("name");
//                            if (index_unique) {
//                                Column column = snapshot.getColumn(table.getName(), index_column_name);
//                                column.setUnique(true);
//                            } else {
//                                Index indexInformation;
//                                if (indexMap.containsKey(index_name)) {
//                                    indexInformation = indexMap.get(index_name);
//                                } else {
//                                    indexInformation = new Index();
//                                    indexInformation.setTable(table);
//                                    indexInformation.setName(index_name);
//                                    indexInformation.setFilterCondition("");
//                                    indexMap.put(index_name, indexInformation);
//                                }
//                                indexInformation.getColumns().add(index_column_seqno, index_column_name);
//                            }
//                        }
//                    } finally {
//                        if (rs_2 != null) {
//                            try {
//                                rs_2.close();
//                            } catch (SQLException ignored) {
//                            }
//                        }
//                        if (statement_2 != null) {
//                            try {
//                                statement_2.close();
//                            } catch (SQLException ignored) {
//                            }
//                        }
//                    }
//
//                }
//            } finally {
//                if (rs != null) {
//                    try {
//                        rs.close();
//                    } catch (SQLException ignored) { }
//                }
//                if (statement != null) {
//                    try {
//                        statement.close();
//                    } catch (SQLException ignored) { }
//                }
//            }
//
//            for (Map.Entry<String, Index> entry : indexMap.entrySet()) {
//                snapshot.getIndexes().add(entry.getValue());
//            }
//        }
//
//        //remove PK indexes
//        Set<Index> indexesToRemove = new HashSet<Index>();
//        for (Index index : snapshot.getIndexes()) {
//            for (PrimaryKey pk : snapshot.getPrimaryKeys()) {
//                if (index.getTable().getName().equalsIgnoreCase(pk.getTable().getName())
//                        && index.getColumnNames().equals(pk.getColumnNames())) {
//                    indexesToRemove.add(index);
//                }
//            }
//        }
//        snapshot.getIndexes().removeAll(indexesToRemove);
//    }

//    THIS METHOD WAS FROM DerbyDatabaseSnapshotGenerator
//    public boolean hasIndex(Schema schema, String tableName, String indexName, String columnNames, Database database) throws DatabaseException {
//        try {
//            ResultSet rs = getMetaData(database).getIndexInfo(schema.getCatalogName(), schema.getName(), "%", false, true);
//            while (rs.next()) {
//                if (database.objectNamesEqual(rs.getString("INDEX_NAME"), indexName)) {
//                    return true;
//                }
//                if (tableName != null && columnNames != null) {
//                    if (database.objectNamesEqual(tableName, rs.getString("TABLE_NAME")) && database.objectNamesEqual(columnNames.replaceAll(" ",""), rs.getString("COLUMN_NAME").replaceAll(" ",""))) {
//                        return true;
//                    }
//                }
//            }
//            return false;
//        } catch (SQLException e) {
//            throw new DatabaseException(e);
//        }
//    }

    //below code is from OracleDatabaseSnapshotGenerator
//    @Override
//    protected void readIndexes(DatabaseSnapshot snapshot, Schema schema, DatabaseMetaData databaseMetaData) throws DatabaseException, SQLException {
//        Database database = snapshot.getDatabase();
//        schema = database.correctSchema(schema);
//        updateListeners("Reading indexes for " + database.toString() + " ...");
//
//        String query = "select aic.index_name, 3 AS TYPE, aic.table_name, aic.column_name, aic.column_position AS ORDINAL_POSITION, null AS FILTER_CONDITION, ai.tablespace_name AS TABLESPACE, ai.uniqueness FROM all_ind_columns aic, all_indexes ai WHERE aic.table_owner='" + schema.getName() + "' and ai.table_owner='" + schema.getName() + "' and aic.index_name = ai.index_name ORDER BY INDEX_NAME, ORDINAL_POSITION";
//        Statement statement = null;
//        ResultSet rs = null;
//        Map<String, Index> indexMap = null;
//        try {
//            statement = ((JdbcConnection) database.getConnection()).getUnderlyingConnection().createStatement();
//            rs = statement.executeQuery(query);
//
//            indexMap = new HashMap<String, Index>();
//            while (rs.next()) {
//                String indexName = cleanObjectNameFromDatabase(rs.getString("INDEX_NAME"));
//                String tableName = rs.getString("TABLE_NAME");
//                String tableSpace = rs.getString("TABLESPACE");
//                String columnName = cleanObjectNameFromDatabase(rs.getString("COLUMN_NAME"));
//                if (columnName == null) {
//                    //nothing to index, not sure why these come through sometimes
//                    continue;
//                }
//                short type = rs.getShort("TYPE");
//
//                boolean nonUnique;
//
//                String uniqueness = rs.getString("UNIQUENESS");
//
//                if ("UNIQUE".equals(uniqueness)) {
//                    nonUnique = false;
//                } else {
//                    nonUnique = true;
//                }
//
//                short position = rs.getShort("ORDINAL_POSITION");
//                String filterCondition = rs.getString("FILTER_CONDITION");
//
//                if (type == DatabaseMetaData.tableIndexStatistic) {
//                    continue;
//                }
//
//                Index index;
//                if (indexMap.containsKey(indexName)) {
//                    index = indexMap.get(indexName);
//                } else {
//                    index = new Index();
//                    Table table = snapshot.getDatabaseObject(schema, tableName, Table.class);
//                    if (table == null) {
//                        continue; //probably different schema
//                    }
//                    index.setTable(table);
//                    index.setTablespace(tableSpace);
//                    index.setName(indexName);
//                    index.setUnique(!nonUnique);
//                    index.setFilterCondition(filterCondition);
//                    indexMap.put(indexName, index);
//                }
//
//                for (int i = index.getColumns().size(); i < position; i++) {
//                    index.getColumns().add(null);
//                }
//                index.getColumns().set(position - 1, columnName);
//            }
//        } finally {
//            JdbcUtils.closeResultSet(rs);
//            JdbcUtils.closeStatement(statement);
//        }
//
//        for (Map.Entry<String, Index> entry : indexMap.entrySet()) {
//            snapshot.addDatabaseObjects(entry.getValue());
//        }
//
//        /*
//          * marks indexes as "associated with" instead of "remove it"
//          * Index should have associations with:
//          * foreignKey, primaryKey or uniqueConstraint
//          * */
//        for (Index index : snapshot.getDatabaseObjects(schema, Index.class)) {
//            for (PrimaryKey pk : snapshot.getDatabaseObjects(schema, PrimaryKey.class)) {
//                if (index.getTable().equals(pk.getTable().getName(), database) && columnNamesAreEqual(index.getColumnNames(), pk.getColumnNames(), database)) {
//                    index.addAssociatedWith(Index.MARK_PRIMARY_KEY);
//                }
//            }
//            for (ForeignKey fk : snapshot.getDatabaseObjects(schema, ForeignKey.class)) {
//                if (index.getTable().equals(fk.getForeignKeyTable().getName(), database) && columnNamesAreEqual(index.getColumnNames(), fk.getForeignKeyColumns(), database)) {
//                    index.addAssociatedWith(Index.MARK_FOREIGN_KEY);
//                }
//            }
//            for (UniqueConstraint uc : snapshot.getDatabaseObjects(schema, UniqueConstraint.class)) {
//                if (index.getTable().equals(uc.getTable()) && columnNamesAreEqual(index.getColumnNames(), uc.getColumnNames(), database)) {
//                    index.addAssociatedWith(Index.MARK_UNIQUE_CONSTRAINT);
//                }
//            }
//
//        }
//
//    }
>>>>>>> fd1c7e1f
}<|MERGE_RESOLUTION|>--- conflicted
+++ resolved
@@ -27,119 +27,6 @@
         super(Index.class, new Class[]{Table.class, View.class, ForeignKey.class, UniqueConstraint.class});
     }
 
-<<<<<<< HEAD
-=======
-
-//    public Boolean has(DatabaseObject example, DatabaseSnapshot snapshot, SnapshotGeneratorChain chain) throws DatabaseException {
-//        Database database = snapshot.getDatabase();
-//        if (!(example instanceof Index)) {
-//            return chain.has(example, snapshot);
-//        }
-//        String tableName = ((Index) example).getTable().getName();
-//        Schema schema = example.getSchema();
-//
-//        String indexName = example.getName();
-//        String columnNames = ((Index) example).getColumnNames();
-//
-//        try {
-//            if (tableName == null) {
-//                Index newExample = new Index();
-//                newExample.setName(indexName);
-//                if (columnNames != null) {
-//                    for (String column : columnNames.split("\\s*,\\s*")) {
-//                        newExample.getColumns().add(column);
-//                    }
-//                }
-//
-//                ResultSet rs = getMetaData(database).getTables(database.getJdbcCatalogName(schema), database.getJdbcSchemaName(schema), null, new String[]{"TABLE"});
-//                try {
-//                    while (rs.next()) {
-//                        String foundTable = rs.getString("TABLE_NAME");
-//                        newExample.setTable((Table) new Table().setName(foundTable).setSchema(schema));
-//                        if (has(newExample, snapshot, chain)) {
-//                            return true;
-//                        }
-//                    }
-//                    return false;
-//                } finally {
-//                    rs.close();
-//                }
-//            }
-//
-//            Index index = new Index();
-//            index.setTable((Table) new Table().setName(tableName).setSchema(schema));
-//            index.setName(indexName);
-//            if (columnNames != null) {
-//                for (String column : columnNames.split("\\s*,\\s*")) {
-//                    index.getColumns().add(column);
-//                }
-//            }
-//
-//            if (columnNames != null) {
-//                Map<String, TreeMap<Short, String>> columnsByIndexName = new HashMap<String, TreeMap<Short, String>>();
-//                ResultSet rs = getMetaData(database).getIndexInfo(database.getJdbcCatalogName(schema), database.getJdbcSchemaName(schema), database.correctObjectName(tableName, Table.class), false, true);
-//                try {
-//                    while (rs.next()) {
-//                        String foundIndexName = rs.getString("INDEX_NAME");
-//                        if (indexName != null && indexName.equalsIgnoreCase(foundIndexName)) { //ok to use equalsIgnoreCase because we will check case later
-//                            continue;
-//                        }
-//                        short ordinalPosition = rs.getShort("ORDINAL_POSITION");
-//
-//                        if (!columnsByIndexName.containsKey(foundIndexName)) {
-//                            columnsByIndexName.put(foundIndexName, new TreeMap<Short, String>());
-//                        }
-//                        String columnName = rs.getString("COLUMN_NAME");
-//                        Map<Short, String> columns = columnsByIndexName.get(foundIndexName);
-//                        columns.put(ordinalPosition, columnName);
-//                    }
-//
-//                    for (Map.Entry<String, TreeMap<Short, String>> foundIndexData : columnsByIndexName.entrySet()) {
-//                        Index foundIndex = new Index()
-//                                .setName(foundIndexData.getKey())
-//                                .setTable(((Table) new Table().setName(tableName).setSchema(schema)));
-//                        foundIndex.getColumns().addAll(foundIndexData.getValue().values());
-//
-//                        if (foundIndex.equals(index, database)) {
-//                            return true;
-//                        }
-//                        return false;
-//                    }
-//                    return false;
-//                } finally {
-//                    rs.close();
-//                }
-//            } else if (indexName != null) {
-//                ResultSet rs = getMetaData(database).getIndexInfo(database.getJdbcCatalogName(schema), database.getJdbcSchemaName(schema), database.correctObjectName(tableName, Table.class), false, true);
-//                try {
-//                    while (rs.next()) {
-//                        Index foundIndex = new Index()
-//                                .setName(rs.getString("INDEX_NAME"))
-//                                .setTable(((Table) new Table().setName(tableName).setSchema(schema)));
-//                        if (foundIndex.getName() == null) {
-//                            continue;
-//                        }
-//                        if (foundIndex.equals(index, database)) {
-//                            return true;
-//                        }
-//                    }
-//                    return false;
-//                } finally {
-//                    try {
-//                        rs.close();
-//                    } catch (SQLException ignore) {
-//                    }
-//                }
-//            } else {
-//                throw new UnexpectedLiquibaseException("Either indexName or columnNames must be set");
-//            }
-//        } catch (SQLException e) {
-//            throw new DatabaseException(e);
-//        }
-//
-//    }
-
->>>>>>> fd1c7e1f
     @Override
     protected void addTo(DatabaseObject foundObject, DatabaseSnapshot snapshot) throws DatabaseException, InvalidExampleException {
         if (!snapshot.getSnapshotControl().shouldInclude(Index.class)) {
@@ -162,24 +49,15 @@
             try {
                 databaseMetaData = ((JdbcDatabaseSnapshot) snapshot).getMetaDataFromCache();
 
-<<<<<<< HEAD
-                rs = databaseMetaData.getIndexInfo(((AbstractJdbcDatabase) database).getJdbcCatalogName(schema), ((AbstractJdbcDatabase) database).getJdbcSchemaName(schema), table.getName(), null);
+                rs = databaseMetaData.getIndexInfo(((AbstractJdbcDatabase) database).getJdbcCatalogName(schema), ((AbstractJdbcDatabase) database).getJdbcSchemaName(schema), relation.getName(), null);
                 Map<String, Index> foundIndexes = new HashMap<>();
-=======
-                rs = databaseMetaData.getIndexInfo(((AbstractJdbcDatabase) database).getJdbcCatalogName(schema), ((AbstractJdbcDatabase) database).getJdbcSchemaName(schema), relation.getName(), null);
-                Map<String, Index> foundIndexes = new HashMap<String, Index>();
->>>>>>> fd1c7e1f
                 for (CachedRow row : rs) {
                     String indexName = row.getString("INDEX_NAME");
                     if (indexName == null) {
                         continue;
                     }
 
-<<<<<<< HEAD
-                    if ((database instanceof DB2Database) && "SYSIBM".equals(row.getString("INDEX_QUALIFIER"))) {
-=======
-                    if (database instanceof AbstractDb2Database && "SYSIBM".equals(row.getString("INDEX_QUALIFIER"))) {
->>>>>>> fd1c7e1f
+                    if ((database instanceof AbstractDb2Database) && "SYSIBM".equals(row.getString("INDEX_QUALIFIER"))) {
                         continue;
                     }
 
@@ -198,11 +76,6 @@
 
                         foundIndexes.put(indexName, index);
                     }
-<<<<<<< HEAD
-                    String ascOrDesc = row.getString("ASC_OR_DESC");
-                    Boolean descending = "D".equals(ascOrDesc) ? Boolean.TRUE : ("A".equals(ascOrDesc) ? Boolean
-                        .FALSE : null);
-=======
 
                     String ascOrDesc;
                     if (database instanceof Db2zDatabase) {
@@ -210,21 +83,16 @@
                     } else {
                         ascOrDesc = row.getString("ASC_OR_DESC");
                     }
-                    Boolean descending = "D".equals(ascOrDesc) ? Boolean.TRUE : "A".equals(ascOrDesc) ? Boolean.FALSE : null;
->>>>>>> fd1c7e1f
+                    Boolean descending = "D".equals(ascOrDesc) ? Boolean.TRUE : ("A".equals(ascOrDesc) ? Boolean
+                        .FALSE : null);
                     index.addColumn(new Column(row.getString("COLUMN_NAME")).setComputed(false).setDescending(descending).setRelation(index.getTable()));
                 }
 
                 //add clustered indexes first, than all others in case there is a clustered and non-clustered version of the same index. Prefer the clustered version
                 List<Index> stillToAdd = new ArrayList<>();
                 for (Index exampleIndex : foundIndexes.values()) {
-<<<<<<< HEAD
                     if ((exampleIndex.getClustered() != null) && exampleIndex.getClustered()) {
-                        table.getIndexes().add(exampleIndex);
-=======
-                    if (exampleIndex.getClustered() != null && exampleIndex.getClustered()) {
                         relation.getIndexes().add(exampleIndex);
->>>>>>> fd1c7e1f
                     } else {
                         stillToAdd.add(exampleIndex);
                     }
@@ -369,7 +237,7 @@
                     returnIndex.setTable(relation.setName(row.getString("TABLE_NAME")).setSchema(schema));
                     returnIndex.setName(indexName);
                     returnIndex.setUnique(!nonUnique);
-                    
+
                     String tablespaceName = row.getString("TABLESPACE_NAME");
                     if ((tablespaceName != null) && database.supportsTablespaces()) {
                         returnIndex.setTablespace(tablespaceName);
@@ -425,22 +293,16 @@
                         // Is this column a simple column (definition == null)
                         // or is it a computed expression (definition != null)
                         if (definition == null) {
-<<<<<<< HEAD
-                            String ascOrDesc = row.getString("ASC_OR_DESC");
-                            Boolean descending = "D".equals(ascOrDesc) ? Boolean.TRUE : ("A".equals(ascOrDesc) ?
-                                Boolean.FALSE : null);
-                            returnIndex.getColumns().set(position - 1, new Column(columnName)
-                                    .setDescending(descending).setRelation(returnIndex.getTable()));
-=======
                             String ascOrDesc;
                             if (database instanceof Db2zDatabase) {
                                 ascOrDesc =  row.getString("ORDER");
                             } else {
                                 ascOrDesc = row.getString("ASC_OR_DESC");
                             }
-                            Boolean descending = "D".equals(ascOrDesc) ? Boolean.TRUE : "A".equals(ascOrDesc) ? Boolean.FALSE : null;
-                            returnIndex.getColumns().set(position - 1, new Column(columnName).setDescending(descending).setRelation(returnIndex.getTable()));
->>>>>>> fd1c7e1f
+                            Boolean descending = "D".equals(ascOrDesc) ? Boolean.TRUE : ("A".equals(ascOrDesc) ?
+                                Boolean.FALSE : null);
+                            returnIndex.getColumns().set(position - 1, new Column(columnName)
+                                    .setDescending(descending).setRelation(returnIndex.getTable()));
                         } else {
                             returnIndex.getColumns().set(position - 1, new Column()
                                     .setRelation(returnIndex.getTable()).setName(definition, true));
@@ -498,232 +360,7 @@
         return index;
     }
 
-<<<<<<< HEAD
-=======
     protected boolean addToViews(Database database) {
         return database instanceof MSSQLDatabase;
     }
-
-    //METHOD FROM SQLIteDatabaseSnapshotGenerator
-    //    protected void readIndexes(DatabaseSnapshot snapshot, String schema, DatabaseMetaData databaseMetaData) throws DatabaseException, SQLException {
-//        Database database = snapshot.getDatabase();
-//        updateListeners("Reading indexes for " + database.toString() + " ...");
-//
-//        for (Table table : snapshot.getTables()) {
-//            ResultSet rs = null;
-//            Statement statement = null;
-//            Map<String, Index> indexMap;
-//            try {
-//                indexMap = new HashMap<String, Index>();
-//
-//                // for the odbc driver at http://www.ch-werner.de/sqliteodbc/
-//                // databaseMetaData.getIndexInfo is not implemented
-//                statement = ((JdbcConnection) database.getConnection()).getUnderlyingConnection().createStatement();
-//                String sql = "PRAGMA index_list(" + table.getName() + ");";
-//                try {
-//                    rs = statement.executeQuery(sql);
-//                } catch (SQLException e) {
-//                    if (!e.getMessage().equals("query does not return ResultSet")) {
-//                        System.err.println(e);
-////            			throw e;
-//                    }
-//                }
-//                while ((rs != null) && rs.next()) {
-//                    String index_name = rs.getString("name");
-//                    boolean index_unique = rs.getBoolean("unique");
-//                    sql = "PRAGMA index_info(" + index_name + ");";
-//                    Statement statement_2 = null;
-//                    ResultSet rs_2 = null;
-//                    try {
-//                        statement_2 = ((JdbcConnection) database.getConnection()).getUnderlyingConnection().createStatement();
-//                        rs_2 = statement_2.executeQuery(sql);
-//                        while ((rs_2 != null) && rs_2.next()) {
-//                            int index_column_seqno = rs_2.getInt("seqno");
-////                		int index_column_cid = rs.getInt("cid");
-//                            String index_column_name = rs_2.getString("name");
-//                            if (index_unique) {
-//                                Column column = snapshot.getColumn(table.getName(), index_column_name);
-//                                column.setUnique(true);
-//                            } else {
-//                                Index indexInformation;
-//                                if (indexMap.containsKey(index_name)) {
-//                                    indexInformation = indexMap.get(index_name);
-//                                } else {
-//                                    indexInformation = new Index();
-//                                    indexInformation.setTable(table);
-//                                    indexInformation.setName(index_name);
-//                                    indexInformation.setFilterCondition("");
-//                                    indexMap.put(index_name, indexInformation);
-//                                }
-//                                indexInformation.getColumns().add(index_column_seqno, index_column_name);
-//                            }
-//                        }
-//                    } finally {
-//                        if (rs_2 != null) {
-//                            try {
-//                                rs_2.close();
-//                            } catch (SQLException ignored) {
-//                            }
-//                        }
-//                        if (statement_2 != null) {
-//                            try {
-//                                statement_2.close();
-//                            } catch (SQLException ignored) {
-//                            }
-//                        }
-//                    }
-//
-//                }
-//            } finally {
-//                if (rs != null) {
-//                    try {
-//                        rs.close();
-//                    } catch (SQLException ignored) { }
-//                }
-//                if (statement != null) {
-//                    try {
-//                        statement.close();
-//                    } catch (SQLException ignored) { }
-//                }
-//            }
-//
-//            for (Map.Entry<String, Index> entry : indexMap.entrySet()) {
-//                snapshot.getIndexes().add(entry.getValue());
-//            }
-//        }
-//
-//        //remove PK indexes
-//        Set<Index> indexesToRemove = new HashSet<Index>();
-//        for (Index index : snapshot.getIndexes()) {
-//            for (PrimaryKey pk : snapshot.getPrimaryKeys()) {
-//                if (index.getTable().getName().equalsIgnoreCase(pk.getTable().getName())
-//                        && index.getColumnNames().equals(pk.getColumnNames())) {
-//                    indexesToRemove.add(index);
-//                }
-//            }
-//        }
-//        snapshot.getIndexes().removeAll(indexesToRemove);
-//    }
-
-//    THIS METHOD WAS FROM DerbyDatabaseSnapshotGenerator
-//    public boolean hasIndex(Schema schema, String tableName, String indexName, String columnNames, Database database) throws DatabaseException {
-//        try {
-//            ResultSet rs = getMetaData(database).getIndexInfo(schema.getCatalogName(), schema.getName(), "%", false, true);
-//            while (rs.next()) {
-//                if (database.objectNamesEqual(rs.getString("INDEX_NAME"), indexName)) {
-//                    return true;
-//                }
-//                if (tableName != null && columnNames != null) {
-//                    if (database.objectNamesEqual(tableName, rs.getString("TABLE_NAME")) && database.objectNamesEqual(columnNames.replaceAll(" ",""), rs.getString("COLUMN_NAME").replaceAll(" ",""))) {
-//                        return true;
-//                    }
-//                }
-//            }
-//            return false;
-//        } catch (SQLException e) {
-//            throw new DatabaseException(e);
-//        }
-//    }
-
-    //below code is from OracleDatabaseSnapshotGenerator
-//    @Override
-//    protected void readIndexes(DatabaseSnapshot snapshot, Schema schema, DatabaseMetaData databaseMetaData) throws DatabaseException, SQLException {
-//        Database database = snapshot.getDatabase();
-//        schema = database.correctSchema(schema);
-//        updateListeners("Reading indexes for " + database.toString() + " ...");
-//
-//        String query = "select aic.index_name, 3 AS TYPE, aic.table_name, aic.column_name, aic.column_position AS ORDINAL_POSITION, null AS FILTER_CONDITION, ai.tablespace_name AS TABLESPACE, ai.uniqueness FROM all_ind_columns aic, all_indexes ai WHERE aic.table_owner='" + schema.getName() + "' and ai.table_owner='" + schema.getName() + "' and aic.index_name = ai.index_name ORDER BY INDEX_NAME, ORDINAL_POSITION";
-//        Statement statement = null;
-//        ResultSet rs = null;
-//        Map<String, Index> indexMap = null;
-//        try {
-//            statement = ((JdbcConnection) database.getConnection()).getUnderlyingConnection().createStatement();
-//            rs = statement.executeQuery(query);
-//
-//            indexMap = new HashMap<String, Index>();
-//            while (rs.next()) {
-//                String indexName = cleanObjectNameFromDatabase(rs.getString("INDEX_NAME"));
-//                String tableName = rs.getString("TABLE_NAME");
-//                String tableSpace = rs.getString("TABLESPACE");
-//                String columnName = cleanObjectNameFromDatabase(rs.getString("COLUMN_NAME"));
-//                if (columnName == null) {
-//                    //nothing to index, not sure why these come through sometimes
-//                    continue;
-//                }
-//                short type = rs.getShort("TYPE");
-//
-//                boolean nonUnique;
-//
-//                String uniqueness = rs.getString("UNIQUENESS");
-//
-//                if ("UNIQUE".equals(uniqueness)) {
-//                    nonUnique = false;
-//                } else {
-//                    nonUnique = true;
-//                }
-//
-//                short position = rs.getShort("ORDINAL_POSITION");
-//                String filterCondition = rs.getString("FILTER_CONDITION");
-//
-//                if (type == DatabaseMetaData.tableIndexStatistic) {
-//                    continue;
-//                }
-//
-//                Index index;
-//                if (indexMap.containsKey(indexName)) {
-//                    index = indexMap.get(indexName);
-//                } else {
-//                    index = new Index();
-//                    Table table = snapshot.getDatabaseObject(schema, tableName, Table.class);
-//                    if (table == null) {
-//                        continue; //probably different schema
-//                    }
-//                    index.setTable(table);
-//                    index.setTablespace(tableSpace);
-//                    index.setName(indexName);
-//                    index.setUnique(!nonUnique);
-//                    index.setFilterCondition(filterCondition);
-//                    indexMap.put(indexName, index);
-//                }
-//
-//                for (int i = index.getColumns().size(); i < position; i++) {
-//                    index.getColumns().add(null);
-//                }
-//                index.getColumns().set(position - 1, columnName);
-//            }
-//        } finally {
-//            JdbcUtils.closeResultSet(rs);
-//            JdbcUtils.closeStatement(statement);
-//        }
-//
-//        for (Map.Entry<String, Index> entry : indexMap.entrySet()) {
-//            snapshot.addDatabaseObjects(entry.getValue());
-//        }
-//
-//        /*
-//          * marks indexes as "associated with" instead of "remove it"
-//          * Index should have associations with:
-//          * foreignKey, primaryKey or uniqueConstraint
-//          * */
-//        for (Index index : snapshot.getDatabaseObjects(schema, Index.class)) {
-//            for (PrimaryKey pk : snapshot.getDatabaseObjects(schema, PrimaryKey.class)) {
-//                if (index.getTable().equals(pk.getTable().getName(), database) && columnNamesAreEqual(index.getColumnNames(), pk.getColumnNames(), database)) {
-//                    index.addAssociatedWith(Index.MARK_PRIMARY_KEY);
-//                }
-//            }
-//            for (ForeignKey fk : snapshot.getDatabaseObjects(schema, ForeignKey.class)) {
-//                if (index.getTable().equals(fk.getForeignKeyTable().getName(), database) && columnNamesAreEqual(index.getColumnNames(), fk.getForeignKeyColumns(), database)) {
-//                    index.addAssociatedWith(Index.MARK_FOREIGN_KEY);
-//                }
-//            }
-//            for (UniqueConstraint uc : snapshot.getDatabaseObjects(schema, UniqueConstraint.class)) {
-//                if (index.getTable().equals(uc.getTable()) && columnNamesAreEqual(index.getColumnNames(), uc.getColumnNames(), database)) {
-//                    index.addAssociatedWith(Index.MARK_UNIQUE_CONSTRAINT);
-//                }
-//            }
-//
-//        }
-//
-//    }
->>>>>>> fd1c7e1f
 }