<project xmlns="http://maven.apache.org/POM/4.0.0" xsi:schemaLocation="http://maven.apache.org/POM/4.0.0 http://maven.apache.org/xsd/maven-4.0.0.xsd" xmlns:xsi="http://www.w3.org/2001/XMLSchema-instance">
  <modelVersion>
    4.0.0
  </modelVersion>
  <groupId>
    com.datical.lb
  </groupId>
  <artifactId>
    liquibase-parent
  </artifactId>
  <version>
<<<<<<< HEAD
    3.3.360
=======
    3.3.380
>>>>>>> cf1a66da
  </version>
  <packaging>
    pom
  </packaging>
  <name>
    Liquibase Parent Configuration
  </name>
  <description>
    Liquibase is a tool for managing and executing database changes.
  </description>
  <url>
    http://www.liquibase.org
  </url>
  <organization>
    <name>
      Liquibase.org
    </name>
    <url>
      http://www.liquibase.org
    </url>
  </organization>
  <licenses>
    <license>
      <url>
        http://www.apache.org/licenses/LICENSE-2.0
      </url>
      <name>
        Apache License, Version 2.0
      </name>
    </license>
  </licenses>
  <issueManagement>
    <url>
      http://liquibase.jira.com/browse/CORE
    </url>
  </issueManagement>
  <scm>
    <connection>
      scm:git:https://github.com/liquibase/liquibase.git
    </connection>
    <url>
      scm:git:https://github.com/liquibase/liquibase.git
    </url>
    <developerConnection>
      scm:git:https://github.com/liquibase/liquibase.git
    </developerConnection>
  </scm>
  <developers>
    <developer>
      <id>
        nvoxland
      </id>
      <name>
        Nathan Voxland
      </name>
      <email>
        nathan@voxland.net
      </email>
      <url>
        http://nathan.voxland.net
      </url>
      <organizationUrl>
        http://nathan.voxland.net/
      </organizationUrl>
      <roles>
        <role>
          architect
        </role>
        <role>
          developer
        </role>
      </roles>
      <timezone>
        -6
      </timezone>
    </developer>
  </developers>
  <properties>
    <maven.build.timestamp.format>
      E MMM dd hh:mm:ss zzz yyyy
    </maven.build.timestamp.format>
    <build.timestamp>
      ${maven.build.timestamp}
    </build.timestamp>
    <project.build.sourceEncoding>
      UTF-8
    </project.build.sourceEncoding>
  </properties>
  <modules>
    <module>
      liquibase-core
    </module>
  </modules>
  <dependencyManagement>
    <dependencies>
      <dependency>
        <groupId>
          org.apache.maven
        </groupId>
        <artifactId>
          maven-plugin-api
        </artifactId>
        <version>
          2.0
        </version>
      </dependency>
      <dependency>
        <groupId>
          org.apache.maven
        </groupId>
        <artifactId>
          maven-project
        </artifactId>
        <version>
          2.0
        </version>
      </dependency>
      <dependency>
        <groupId>
          org.apache.maven.shared
        </groupId>
        <artifactId>
          maven-plugin-testing-harness
        </artifactId>
        <version>
          1.1
        </version>
        <scope>
          test
        </scope>
      </dependency>
      <dependency>
        <groupId>
          org.jboss.weld.se
        </groupId>
        <artifactId>
          weld-se
        </artifactId>
        <version>
          1.1.8.Final
        </version>
        <scope>
          test
        </scope>
      </dependency>
      <dependency>
        <groupId>
          junit
        </groupId>
        <artifactId>
          junit
        </artifactId>
        <version>
          4.11
        </version>
        <scope>
          test
        </scope>
      </dependency>
      <dependency>
        <groupId>
          org.hamcrest
        </groupId>
        <artifactId>
          hamcrest-library
        </artifactId>
        <version>
          1.3
        </version>
        <scope>
          test
        </scope>
      </dependency>
      <dependency>
        <groupId>
          org.mockito
        </groupId>
        <artifactId>
          mockito-core
        </artifactId>
        <version>
          1.9.5
        </version>
        <scope>
          test
        </scope>
      </dependency>
      <dependency>
        <groupId>
          org.easymock
        </groupId>
        <artifactId>
          easymockclassextension
        </artifactId>
        <version>
          2.5.2
        </version>
        <scope>
          test
        </scope>
      </dependency>
      <dependency>
        <groupId>
          org.apache.ant
        </groupId>
        <artifactId>
          ant
        </artifactId>
        <version>
          1.7.1
        </version>
        <scope>
          provided
        </scope>
        <optional>
          true
        </optional>
      </dependency>
      <dependency>
        <groupId>
          javax.enterprise
        </groupId>
        <artifactId>
          cdi-api
        </artifactId>
        <version>
          1.0-SP4
        </version>
        <scope>
          provided
        </scope>
      </dependency>
      <dependency>
        <groupId>
          javax.servlet
        </groupId>
        <artifactId>
          servlet-api
        </artifactId>
        <version>
          2.4
        </version>
        <scope>
          provided
        </scope>
        <optional>
          true
        </optional>
      </dependency>
      <dependency>
        <groupId>
          org.springframework
        </groupId>
        <artifactId>
          spring
        </artifactId>
        <version>
          2.0.6
        </version>
        <scope>
          provided
        </scope>
        <optional>
          true
        </optional>
      </dependency>
      <dependency>
        <groupId>
          org.apache.maven.shared
        </groupId>
        <artifactId>
          maven-verifier
        </artifactId>
        <version>
          1.2
        </version>
        <scope>
          test
        </scope>
      </dependency>
      <dependency>
        <groupId>
          org.yaml
        </groupId>
        <artifactId>
          snakeyaml
        </artifactId>
        <version>
          1.13
        </version>
        <optional>
          true
        </optional>
      </dependency>
      <dependency>
        <groupId>
          org.hsqldb
        </groupId>
        <artifactId>
          hsqldb
        </artifactId>
        <version>
          2.2.9
        </version>
        <scope>
          test
        </scope>
      </dependency>
      <dependency>
        <groupId>
          org.apache.derby
        </groupId>
        <artifactId>
          derby
        </artifactId>
        <version>
          10.2.2.0
        </version>
        <scope>
          test
        </scope>
      </dependency>
      <dependency>
        <groupId>
          org.spockframework
        </groupId>
        <artifactId>
          spock-core
        </artifactId>
        <version>
          0.7-groovy-2.0
        </version>
        <scope>
          test
        </scope>
      </dependency>
      <dependency>
        <groupId>
          org.apache.ant
        </groupId>
        <artifactId>
          ant-antunit
        </artifactId>
        <version>
          1.3
        </version>
        <scope>
          test
        </scope>
      </dependency>
    </dependencies>
  </dependencyManagement>
  <build>
    <pluginManagement>
      <plugins>
        <plugin>
          <groupId>
            org.apache.maven.plugins
          </groupId>
          <artifactId>
            maven-compiler-plugin
          </artifactId>
          <version>
            3.1
          </version>
          <configuration>
            <source>
              1.6
            </source>
            <target>
              1.6
            </target>
            <optimize>
              true
            </optimize>
            <debug>
              true
            </debug>
            <encoding>
              ${project.build.sourceEncoding}
            </encoding>
          </configuration>
        </plugin>
        <plugin>
          <artifactId>
            maven-jar-plugin
          </artifactId>
          <version>
            2.3.1
          </version>
        </plugin>
        <plugin>
          <artifactId>
            maven-javadoc-plugin
          </artifactId>
          <version>
            2.9.1
          </version>
        </plugin>
        <plugin>
          <artifactId>
            maven-resources-plugin
          </artifactId>
          <configuration>
            <encoding>
              UTF-8
            </encoding>
          </configuration>
        </plugin>
        <plugin>
          <artifactId>
            maven-surefire-plugin
          </artifactId>
          <version>
            2.7.1
          </version>
          <configuration>
            <redirectTestOutputToFile>
              true
            </redirectTestOutputToFile>
            <reportFormat>
              plain
            </reportFormat>
          </configuration>
        </plugin>
        <plugin>
          <groupId>
            org.apache.maven.plugins
          </groupId>
          <artifactId>
            maven-enforcer-plugin
          </artifactId>
          <executions>
            <execution>
              <id>
                enforce-java
              </id>
              <phase>
                compile
              </phase>
              <goals>
                <goal>
                  enforce
                </goal>
              </goals>
              <configuration>
                <rules>
                  <requireJavaVersion>
                    <version>
                      1.6
                    </version>
                  </requireJavaVersion>
                </rules>
              </configuration>
            </execution>
          </executions>
        </plugin>
        <plugin>
          <groupId>
            org.codehaus.mojo
          </groupId>
          <artifactId>
            build-helper-maven-plugin
          </artifactId>
          <version>
            1.4
          </version>
        </plugin>
        <plugin>
          <groupId>
            org.apache.maven.plugins
          </groupId>
          <artifactId>
            maven-release-plugin
          </artifactId>
          <version>
            2.5.1
          </version>
          <configuration>
            <stagingRepository>
              /tmp/maven-snapshot
            </stagingRepository>
            <mavenExecutorId>
              forked-path
            </mavenExecutorId>
          </configuration>
        </plugin>
        <plugin>
          <groupId>
            org.sonatype.plugins
          </groupId>
          <artifactId>
            nexus-staging-maven-plugin
          </artifactId>
          <version>
            1.6.5
          </version>
          <extensions>
            true
          </extensions>
          <executions>
            <execution>
              <id>
                default-deploy
              </id>
              <phase>
                deploy
              </phase>
              <goals>
                <goal>
                  deploy
                </goal>
              </goals>
            </execution>
          </executions>
          <configuration>
            <serverId>
              sonatype-nexus-staging
            </serverId>
            <nexusUrl>
              https://oss.sonatype.org/service/local/staging/deploy/maven2/
            </nexusUrl>
          </configuration>
        </plugin>
        <plugin>
          <artifactId>
            maven-deploy-plugin
          </artifactId>
          <version>
            2.8.2
          </version>
          <configuration>
            <skip>
              false
            </skip>
          </configuration>
        </plugin>
        <plugin>
          <groupId>
            org.codehaus.gmaven
          </groupId>
          <artifactId>
            gmaven-plugin
          </artifactId>
          <version>
            1.4
          </version>
          <configuration>
            <providerSelection>
              2.0
            </providerSelection>
            <source/>
          </configuration>
          <executions>
            <execution>
              <goals>
                <goal>
                  compile
                </goal>
                <goal>
                  testCompile
                </goal>
              </goals>
            </execution>
          </executions>
          <dependencies>
            <dependency>
              <groupId>
                org.codehaus.gmaven.runtime
              </groupId>
              <artifactId>
                gmaven-runtime-2.0
              </artifactId>
              <version>
                1.4
              </version>
              <exclusions>
                <exclusion>
                  <groupId>
                    org.codehaus.groovy
                  </groupId>
                  <artifactId>
                    groovy-all
                  </artifactId>
                </exclusion>
              </exclusions>
            </dependency>
            <dependency>
              <groupId>
                org.codehaus.groovy
              </groupId>
              <artifactId>
                groovy-all
              </artifactId>
              <version>
                2.1.5
              </version>
            </dependency>
          </dependencies>
        </plugin>
      </plugins>
    </pluginManagement>
  </build>
  <reporting>
    <plugins/>
  </reporting>
  <distributionManagement>
    <repository>
      <id>
        daticalrepo
      </id>
      <name>
        Datical's Repository of Awesome
      </name>
      <url>
        http://artifactory.datical.net:8081/artifactory/libs-release-local
      </url>
    </repository>
    <snapshotRepository>
      <id>
        sonatype-nexus-snapshots
      </id>
      <name>
        Sontatype Snapshot Repository
      </name>
      <url>
        https://oss.sonatype.org/content/repositories/snapshots
      </url>
    </snapshotRepository>
  </distributionManagement>
  <profiles>
    <profile>
      <id>
        release-sign-artifacts
      </id>
      <activation>
        <property>
          <name>
            performRelease
          </name>
          <value>
            true
          </value>
        </property>
      </activation>
      <build>
        <plugins>
          <plugin>
            <groupId>
              org.apache.maven.plugins
            </groupId>
            <artifactId>
              maven-gpg-plugin
            </artifactId>
            <executions>
              <execution>
                <id>
                  sign-artifacts
                </id>
                <phase>
                  verify
                </phase>
                <goals>
                  <goal>
                    sign
                  </goal>
                </goals>
              </execution>
            </executions>
          </plugin>
        </plugins>
      </build>
    </profile>
  </profiles>
</project><|MERGE_RESOLUTION|>--- conflicted
+++ resolved
@@ -9,11 +9,7 @@
     liquibase-parent
   </artifactId>
   <version>
-<<<<<<< HEAD
-    3.3.360
-=======
     3.3.380
->>>>>>> cf1a66da
   </version>
   <packaging>
     pom
