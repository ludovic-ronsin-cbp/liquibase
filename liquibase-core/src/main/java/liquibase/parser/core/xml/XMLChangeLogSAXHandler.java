--- conflicted
+++ resolved
@@ -790,7 +790,6 @@
 		}
 	}
 
-<<<<<<< HEAD
 	static File extractZipFile(URL resource) throws IOException {
 		String file = resource.getFile();
 		String path = file.split("!")[0];
@@ -805,34 +804,6 @@
 		File tempDir = File.createTempFile("liquibase-sax", ".dir");
 		tempDir.delete();
 		tempDir.mkdir();
-
-		JarFile jarFile = new JarFile(zipfile);
-		Enumeration<JarEntry> entries = jarFile.entries();
-		while (entries.hasMoreElements()) {
-			JarEntry entry = entries.nextElement();
-			File entryFile = new File(tempDir, entry.getName());
-			entryFile.mkdirs();
-		}
-
-		FileUtil.forceDeleteOnExit(tempDir);
-
-		return tempDir;
-	}
-=======
-    static File extractZipFile(URL resource) throws IOException {
-        String file = resource.getFile();
-        String path = file.split("!")[0];
-        if(path.matches("file:\\/[A-Za-z]:\\/.*")) {
-            path = path.replaceFirst("file:\\/", "");
-        }else {
-            path = path.replaceFirst("file:", "");
-        }
-        path = URLDecoder.decode(path);
-        File zipfile = new File(path);
-
-        File tempDir = File.createTempFile("liquibase-sax", ".dir");
-        tempDir.delete();
-        tempDir.mkdir();
 
         JarFile jarFile = new JarFile(zipfile);
         try {
@@ -848,7 +819,6 @@
             jarFile.close();
         }
 
-        return tempDir;
-    }
->>>>>>> d5a81594
+		return tempDir;
+	}
 }