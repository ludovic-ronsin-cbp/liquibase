package liquibase.sqlgenerator.core;

import java.util.Arrays;
import java.util.Iterator;
import java.util.List;

import liquibase.change.AddColumnConfig;
import liquibase.database.Database;
import liquibase.database.core.DB2Database;
import liquibase.database.core.InformixDatabase;
import liquibase.database.core.MSSQLDatabase;
import liquibase.database.core.PostgresDatabase;
import liquibase.database.core.SybaseASADatabase;
import liquibase.structure.core.Index;
import liquibase.sql.Sql;
import liquibase.sql.UnparsedSql;
import liquibase.sqlgenerator.SqlGeneratorChain;
import liquibase.statement.core.CreateIndexStatement;
import liquibase.util.StringUtils;

public class CreateIndexGeneratorPostgres extends CreateIndexGenerator {

    @Override
    public int getPriority() {
        return PRIORITY_DATABASE;
    }

    @Override
    public boolean supports(CreateIndexStatement statement, Database database) {
        return database instanceof PostgresDatabase;
    }

    @Override
    public Sql[] generateSql(CreateIndexStatement statement, Database database, SqlGeneratorChain sqlGeneratorChain) {

        // Default filter of index creation:
        // creation of all indexes with associations are switched off.
        List<String> associatedWith = StringUtils.splitAndTrim(statement.getAssociatedWith(), ",");
        if (associatedWith != null && (associatedWith.contains(Index.MARK_PRIMARY_KEY) ||
            associatedWith.contains(Index.MARK_UNIQUE_CONSTRAINT) ||
            associatedWith.contains(Index.MARK_FOREIGN_KEY))) {
            return new Sql[0];
        }

	    StringBuilder buffer = new StringBuilder();

	    buffer.append("CREATE ");
	    if (statement.isUnique() != null && statement.isUnique()) {
		    buffer.append("UNIQUE ");
	    }
	    buffer.append("INDEX ");

	    if (statement.getIndexName() != null) {
            // for postgres setting the schema name for the index name is invalid
            buffer.append(database.escapeObjectName(statement.getIndexName(), Index.class)).append(" ");
	    }
	    buffer.append("ON ");
	    buffer.append(database.escapeTableName(statement.getTableCatalogName(), statement.getTableSchemaName(), statement.getTableName())).append("(");
	    Iterator<AddColumnConfig> iterator = Arrays.asList(statement.getColumns()).iterator();
	    while (iterator.hasNext()) {
		    AddColumnConfig column = iterator.next();
<<<<<<< HEAD
            if (column.getComputed() != null && column.getComputed()) {
                buffer.append(column.getName());
            } else {
                buffer.append(database.escapeColumnName(statement.getTableCatalogName(), statement.getTableSchemaName(), statement.getTableName(), column.getName()));
=======
            if (column.getComputed() == null) {
                buffer.append(database.escapeColumnName(statement.getTableCatalogName(), statement.getTableSchemaName(), statement.getTableName(), column.getName(), false));
            } else {
                if (column.getComputed()) {
                    buffer.append(column.getName());
                } else {
                    buffer.append(database.escapeColumnName(statement.getTableCatalogName(), statement.getTableSchemaName(), statement.getTableName(), column.getName()));
                }
>>>>>>> 9241b695
            }
            if (iterator.hasNext()) {
			    buffer.append(", ");
		    }
	    }
	    buffer.append(")");

	    if (StringUtils.trimToNull(statement.getTablespace()) != null && database.supportsTablespaces()) {
		    if (database instanceof MSSQLDatabase || database instanceof SybaseASADatabase) {
			    buffer.append(" ON ").append(statement.getTablespace());
		    } else if (database instanceof DB2Database || database instanceof InformixDatabase) {
			    buffer.append(" IN ").append(statement.getTablespace());
		    } else {
			    buffer.append(" TABLESPACE ").append(statement.getTablespace());
		    }
	    }

        if (statement.isClustered() != null && statement.isClustered()) {
            return new Sql[]{
                    new UnparsedSql(buffer.toString(), getAffectedIndex(statement)),
                    new UnparsedSql("CLUSTER " + database.escapeTableName(statement.getTableCatalogName(), statement.getTableSchemaName(), statement.getTableName()) + " USING " + database.escapeObjectName(statement.getIndexName(), Index.class))
            };
        } else {
            return new Sql[]{new UnparsedSql(buffer.toString(), getAffectedIndex(statement))};
        }
    }
}<|MERGE_RESOLUTION|>--- conflicted
+++ resolved
@@ -59,12 +59,6 @@
 	    Iterator<AddColumnConfig> iterator = Arrays.asList(statement.getColumns()).iterator();
 	    while (iterator.hasNext()) {
 		    AddColumnConfig column = iterator.next();
-<<<<<<< HEAD
-            if (column.getComputed() != null && column.getComputed()) {
-                buffer.append(column.getName());
-            } else {
-                buffer.append(database.escapeColumnName(statement.getTableCatalogName(), statement.getTableSchemaName(), statement.getTableName(), column.getName()));
-=======
             if (column.getComputed() == null) {
                 buffer.append(database.escapeColumnName(statement.getTableCatalogName(), statement.getTableSchemaName(), statement.getTableName(), column.getName(), false));
             } else {
@@ -73,7 +67,6 @@
                 } else {
                     buffer.append(database.escapeColumnName(statement.getTableCatalogName(), statement.getTableSchemaName(), statement.getTableName(), column.getName()));
                 }
->>>>>>> 9241b695
             }
             if (iterator.hasNext()) {
 			    buffer.append(", ");
