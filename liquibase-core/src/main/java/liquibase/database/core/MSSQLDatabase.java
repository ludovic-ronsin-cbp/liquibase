package liquibase.database.core;

import liquibase.CatalogAndSchema;
import liquibase.database.AbstractJdbcDatabase;
import liquibase.database.DatabaseConnection;
import liquibase.database.OfflineConnection;
import liquibase.database.jvm.JdbcConnection;
import liquibase.exception.DatabaseException;
import liquibase.exception.UnexpectedLiquibaseException;
import liquibase.executor.ExecutorService;
import liquibase.logging.LogService;
import liquibase.logging.LogType;
import liquibase.statement.SqlStatement;
import liquibase.statement.core.GetViewDefinitionStatement;
import liquibase.statement.core.RawSqlStatement;
import liquibase.structure.DatabaseObject;
import liquibase.structure.core.*;
import liquibase.util.JdbcUtils;
import liquibase.util.StringUtils;

import java.math.BigInteger;
import java.sql.PreparedStatement;
import java.sql.ResultSet;
import java.sql.SQLException;
import java.util.*;
import java.util.regex.Pattern;

/**
 * Encapsulates MS-SQL database support.
 */
public class MSSQLDatabase extends AbstractJdbcDatabase {
    public static final String PRODUCT_NAME = "Microsoft SQL Server";

    public static final class MSSQL_SERVER_VERSIONS {
        public static final int MSSQL2008 = 10;
        public static final int MSSQL2012 = 11;
        public static final int MSSQL2014 = 12;
        public static final int MSSQL2016 = 13;
        public static final int MSSQL2017 = 14;

        private MSSQL_SERVER_VERSIONS() {
            throw new IllegalStateException("this class is not expected to be instantiated.");
        }
    }

    private HashMap<String, Integer> defaultDataTypeParameters = new HashMap<>();

    protected static final int MSSQL_DEFAULT_TCP_PORT = 1433;

    private static final Pattern CREATE_VIEW_AS_PATTERN =
        Pattern.compile(
            "(?im)^\\s*(CREATE|ALTER)\\s+VIEW\\s+(\\S+)\\s+?AS\\s*",
            Pattern.CASE_INSENSITIVE | Pattern.DOTALL
        );

    protected Set<String> systemTablesAndViews = new HashSet<>();

    private Boolean sendsStringParametersAsUnicode;

    // "Magic numbers" are ok here because we populate a lot of self-explaining metadata.
    @SuppressWarnings("squid:S109")
    public MSSQLDatabase() {
        super.setCurrentDateTimeFunction("GETDATE()");

        super.sequenceNextValueFunction = "NEXT VALUE FOR %s";

        systemTablesAndViews.add("syscolumns");
        systemTablesAndViews.add("syscomments");
        systemTablesAndViews.add("sysdepends");
        systemTablesAndViews.add("sysfilegroups");
        systemTablesAndViews.add("sysfiles");
        systemTablesAndViews.add("sysfiles1");
        systemTablesAndViews.add("sysforeignkeys");
        systemTablesAndViews.add("sysfulltextcatalogs");
        systemTablesAndViews.add("sysfulltextnotify");
        systemTablesAndViews.add("sysindexes");
        systemTablesAndViews.add("sysindexkeys");
        systemTablesAndViews.add("sysmembers");
        systemTablesAndViews.add("sysobjects");
        systemTablesAndViews.add("syspermissions");
        systemTablesAndViews.add("sysproperties");
        systemTablesAndViews.add("sysprotects");
        systemTablesAndViews.add("sysreferences");
        systemTablesAndViews.add("systypes");
        systemTablesAndViews.add("sysusers");
        systemTablesAndViews.add("sysdiagrams");

        systemTablesAndViews.add("syssegments");
        systemTablesAndViews.add("sysconstraints");

        super.quotingStartCharacter = "[";
        super.quotingEndCharacter = "]";
        super.quotingEndReplacement = "]]";

        // Information obtained from:
        // https://docs.microsoft.com/en-us/sql/t-sql/data-types/precision-scale-and-length-transact-sql
        defaultDataTypeParameters.put("datetime", 3);
        defaultDataTypeParameters.put("datetime2", 7);
        defaultDataTypeParameters.put("datetimeoffset", 7);
        defaultDataTypeParameters.put("time", 7);
        defaultDataTypeParameters.put("decimal", 0);
        defaultDataTypeParameters.put("numeric", 0);
        defaultDataTypeParameters.put("bigint", 0);
        defaultDataTypeParameters.put("int", 0);
        defaultDataTypeParameters.put("smallint", 0);
        defaultDataTypeParameters.put("tinyint", 0);
        defaultDataTypeParameters.put("money", 4);
        defaultDataTypeParameters.put("smallmoney", 0);


        // JDBC Driver version 6.2.0 does not seem to return this keyword, which causes an integration test to fail.
        addReservedWords(Arrays.asList("KEY"));
    }

    @Override
    public Integer getDefaultScaleForNativeDataType(String nativeDataType) {
        return defaultDataTypeParameters.get(nativeDataType.toLowerCase());
    }

    @Override
    public void setDefaultSchemaName(String schemaName) {
        if (schemaName != null && !schemaName.equalsIgnoreCase(getConnectionSchemaName())) {
            throw new RuntimeException(String.format(
                "Cannot use default schema name %s on Microsoft SQL Server because the login " +
                    "schema of the current user (%s) is different and MSSQL does not support " +
                    "setting the default schema per session.", schemaName, getConnectionSchemaName()));
        }
        super.setDefaultSchemaName(schemaName);
    }

    @Override
    public String getShortName() {
        return "mssql";
    }

    @Override
    public int getPriority() {
        return PRIORITY_DEFAULT;
    }

    @Override
    protected String getDefaultDatabaseProductName() {
        return "SQL Server";
    }

    @Override
    public Integer getDefaultPort() {
        return MSSQL_DEFAULT_TCP_PORT;
    }

    @Override
    public Set<String> getSystemViews() {
        return systemTablesAndViews;
    }

    @Override
    protected Set<String> getSystemTables() {
        return systemTablesAndViews;
    }

    @Override
    public boolean supportsInitiallyDeferrableColumns() {
        return false;
    }

    @Override
    public boolean supportsSequences() {
        try {
<<<<<<< HEAD
            if (isAzureDb()) {
                return false;
            }
            if (this.getDatabaseMajorVersion() >= MSSQL_SERVER_VERSIONS.MSSQL2012) {
=======
            if (isAzureDb() || this.getDatabaseMajorVersion() >= 11) {
>>>>>>> 1fce7aba
                return true;
            }
        } catch (DatabaseException e) {
            throw new UnexpectedLiquibaseException(e);
        }
        return false;
    }

    @Override
    public boolean isCorrectDatabaseImplementation(DatabaseConnection conn) throws DatabaseException {
        String databaseProductName = conn.getDatabaseProductName();
        int majorVersion = conn.getDatabaseMajorVersion();
        boolean isRealSqlServerConnection = PRODUCT_NAME.equalsIgnoreCase(databaseProductName)
                || "SQLOLEDB".equalsIgnoreCase(databaseProductName);

        if (isRealSqlServerConnection && (majorVersion <= MSSQL_SERVER_VERSIONS.MSSQL2008)) {
            LogService.getLog(getClass()).warning(
                LogType.LOG, String.format("Your SQL Server major version (%d) seems to indicate that your " +
                        "software is older than SQL Server 2008. Unfortunately, this is not supported, and this " +
                        "connection cannot be used.",
                 majorVersion));
            return false;
        }
        return isRealSqlServerConnection;
    }

    @Override
    public String getDefaultDriver(String url) {
        if (url.startsWith("jdbc:sqlserver")) {
            return "com.microsoft.sqlserver.jdbc.SQLServerDriver";
        } else if (url.startsWith("jdbc:jtds:sqlserver")) {
            return "net.sourceforge.jtds.jdbc.Driver";
        }
        return null;
    }

    @Override
    protected String getAutoIncrementClause() {
        return "IDENTITY";
    }
    
    @Override
    protected boolean generateAutoIncrementStartWith(BigInteger startWith) {
        return true;
    }

    @Override
    protected boolean generateAutoIncrementBy(BigInteger incrementBy) {
        return true;
    }

    @Override
    protected String getAutoIncrementStartWithClause() {
        return "%d";
    }

    @Override
    protected String getAutoIncrementByClause() {
        return "%d";
    }

    @Override
    public String getDefaultCatalogName() {
        if (getConnection() == null) {
            return null;
        }
        try {
            return getConnection().getCatalog();
        } catch (DatabaseException e) {
            throw new UnexpectedLiquibaseException(e);
        }
    }

    @Override
    protected SqlStatement getConnectionSchemaNameCallStatement() {
        return new RawSqlStatement("select schema_name()");
    }

    @Override
    public String getConcatSql(String... values) {
        StringBuffer returnString = new StringBuffer();
        for (String value : values) {
            returnString.append(value).append(" + ");
        }

        return returnString.toString().replaceFirst(" \\+ $", "");
    }

    @Override
    public String escapeTableName(String catalogName, String schemaName, String tableName) {
        return escapeObjectName(catalogName, schemaName, tableName, Table.class);
    }

    @Override
    public boolean supportsTablespaces() {
        return true;
    }

    @Override
    public boolean isSystemObject(DatabaseObject example) {
        if ((example.getSchema() == null) || (example.getSchema().getName() == null)) {
            return super.isSystemObject(example);
        }

        if ((example instanceof Table) && "sys".equals(example.getSchema().getName())) {
            return true;
        }
        if ((example instanceof View) && "sys".equals(example.getSchema().getName())) {
            return true;
        }
        return super.isSystemObject(example);
    }

    public String generateDefaultConstraintName(String tableName, String columnName) {
        return "DF_" + tableName + "_" + columnName;
    }


    @Override
    public String escapeObjectName(String objectName, Class<? extends DatabaseObject> objectType) {
        if (objectName == null) {
            return null;
        }

        if (objectName.contains("(")) {
            // probably a function
            return objectName;
        }

        return super.escapeObjectName(objectName, objectType);
    }

    @Override
    public String getDateLiteral(String isoDate) {
        return super.getDateLiteral(isoDate).replace(' ', 'T');
    }

    @Override
    public boolean supportsRestrictForeignKeys() {
        return false;
    }

    @Override
    public boolean supportsDropTableCascadeConstraints() {
        return false;
    }

    @Override
    public boolean supportsCatalogInObjectName(Class<? extends DatabaseObject> type) {
        if (View.class.isAssignableFrom(type)) {
            // Microsoft SQL Server does not allow a catalog name in the CREATE ... VIEW statement:
            // https://docs.microsoft.com/en-gb/sql/t-sql/statements/create-view-transact-sql
            return false;
        } else {
            return Relation.class.isAssignableFrom(type);
        }
    }

    @Override
    public String getViewDefinition(CatalogAndSchema schema, String viewName) throws DatabaseException {
        schema = schema.customize(this);
        List<String> defLines = (List<String>) ExecutorService.getInstance().getExecutor(this)
            .queryForList(
                new GetViewDefinitionStatement(schema.getCatalogName(), schema.getSchemaName(), viewName),
                String.class
            );
        StringBuffer sb = new StringBuffer();
        for (String defLine : defLines) {
            sb.append(defLine);
        }
        String definition = sb.toString();

        String finalDef =definition.replaceAll("\\r\\n", "\n").trim();

        // Keep comment as beginning of statement:
        if (finalDef.startsWith("--") || finalDef.startsWith("/*")) {
            return "FULL_DEFINITION: " + finalDef;
        }

        String selectOnly = CREATE_VIEW_AS_PATTERN.matcher(finalDef).replaceFirst("");
        if (selectOnly.equals(finalDef)) {
            return "FULL_DEFINITION: " + finalDef;
        }

        selectOnly = selectOnly.trim();


        // handle views that end up as '(select XYZ FROM ABC);'
        if (selectOnly.startsWith("(") && (selectOnly.endsWith(")") || selectOnly.endsWith(");"))) {
            selectOnly = selectOnly.replaceFirst("^\\(", "");
            selectOnly = selectOnly.replaceFirst("\\);?$", "");
        }

        return selectOnly;
    }

    @Override
    public String escapeObjectName(String catalogName, String schemaName, String objectName,
                                   Class<? extends DatabaseObject> objectType) {
        if (Index.class.isAssignableFrom(objectType)) {
            return super.escapeObjectName(objectName, objectType);
        }

        if ((catalogName != null) && !catalogName.equalsIgnoreCase(this.getDefaultCatalogName())) {
            return super.escapeObjectName(catalogName, schemaName, objectName, objectType);
        } else {
            String name = this.escapeObjectName(objectName, objectType);
            if (StringUtils.isEmpty(schemaName)) {
                schemaName = this.getDefaultSchemaName();
            }
            if ((!StringUtils.isEmpty(schemaName) && (!schemaName.equals(getConnectionSchemaName())))) {
                name = this.escapeObjectName(schemaName, Schema.class)+"."+name;
            }
            return name;
        }
    }

    @Override
    public String getJdbcSchemaName(CatalogAndSchema schema) {
        String schemaName = super.getJdbcSchemaName(schema);
        if ((schemaName != null) && !isCaseSensitive()) {
            schemaName = schemaName.toLowerCase();
        }
        return schemaName;
    }

    @Override
    public boolean isCaseSensitive() {
        if (caseSensitive == null) {
            try {
                if (getConnection() instanceof JdbcConnection) {
                    String catalog = getConnection().getCatalog();
                    String sql =
                        "SELECT CONVERT([sysname], DATABASEPROPERTYEX(N'" + escapeStringForDatabase(catalog) +
                            "', 'Collation'))";
                    String collation = ExecutorService.getInstance().getExecutor(this)
                        .queryForObject(new RawSqlStatement(sql), String.class);
                    caseSensitive = (collation != null) && !collation.contains("_CI_");
                } else if (getConnection() instanceof OfflineConnection) {
                    caseSensitive = ((OfflineConnection) getConnection()).isCaseSensitive();
                }
            } catch (DatabaseException e) {
                LogService.getLog(getClass()).warning(LogType.LOG, "Cannot determine case sensitivity from MSSQL", e);
            }
        }
        return (caseSensitive != null) && caseSensitive;
    }

    @Override
    public int getDataTypeMaxParameters(String dataTypeName) {
        if ("bigint".equalsIgnoreCase(dataTypeName)
                || "bit".equalsIgnoreCase(dataTypeName)
                || "date".equalsIgnoreCase(dataTypeName)
                || "datetime".equalsIgnoreCase(dataTypeName)
                || "geography".equalsIgnoreCase(dataTypeName)
                || "geometry".equalsIgnoreCase(dataTypeName)
                || "hierarchyid".equalsIgnoreCase(dataTypeName)
                || "image".equalsIgnoreCase(dataTypeName)
                || "int".equalsIgnoreCase(dataTypeName)
                || "money".equalsIgnoreCase(dataTypeName)
                || "ntext".equalsIgnoreCase(dataTypeName)
                || "real".equalsIgnoreCase(dataTypeName)
                || "smalldatetime".equalsIgnoreCase(dataTypeName)
                || "smallint".equalsIgnoreCase(dataTypeName)
                || "smallmoney".equalsIgnoreCase(dataTypeName)
                || "text".equalsIgnoreCase(dataTypeName)
                || "timestamp".equalsIgnoreCase(dataTypeName)
                || "tinyint".equalsIgnoreCase(dataTypeName)
                || "rowversion".equalsIgnoreCase(dataTypeName)
                || "sql_variant".equalsIgnoreCase(dataTypeName)
                || "sysname".equalsIgnoreCase(dataTypeName)
                || "uniqueidentifier".equalsIgnoreCase(dataTypeName)) {

            return 0;
        }

        if ("binary".equalsIgnoreCase(dataTypeName)
                || "char".equalsIgnoreCase(dataTypeName)
                || "datetime2".equalsIgnoreCase(dataTypeName)
                || "datetimeoffset".equalsIgnoreCase(dataTypeName)
                || "float".equalsIgnoreCase(dataTypeName)
                || "nchar".equalsIgnoreCase(dataTypeName)
                || "nvarchar".equalsIgnoreCase(dataTypeName)
                || "time".equalsIgnoreCase(dataTypeName)
                || "varbinary".equalsIgnoreCase(dataTypeName)
                || "varchar".equalsIgnoreCase(dataTypeName)
                || "xml".equalsIgnoreCase(dataTypeName)) {

            return 1;
        }

        return 2;
    }

    @Override
    public String escapeDataTypeName(String dataTypeName) {
        int indexOfPeriod = dataTypeName.indexOf('.');

        if (indexOfPeriod < 0) {
            if (!dataTypeName.startsWith(quotingStartCharacter)) {
                dataTypeName = escapeObjectName(dataTypeName, DatabaseObject.class);
            }

            return dataTypeName;
        }

        String schemaName = dataTypeName.substring(0, indexOfPeriod);
        if (!schemaName.startsWith(quotingStartCharacter)) {
            schemaName = escapeObjectName(schemaName, Schema.class);
        }

        dataTypeName = dataTypeName.substring(indexOfPeriod + 1, dataTypeName.length());
        if (!dataTypeName.startsWith(quotingStartCharacter)) {
            dataTypeName = escapeObjectName(dataTypeName, DatabaseObject.class);
        }

        return schemaName + "." + dataTypeName;
    }

    @Override
    public String unescapeDataTypeName(String dataTypeName) {
        int indexOfPeriod = dataTypeName.indexOf('.');

        if (indexOfPeriod < 0) {
            if (dataTypeName.matches("\\[[^]\\[]++\\]")) {
                dataTypeName = dataTypeName.substring(1, dataTypeName.length() - 1);
            }

            return dataTypeName;
        }

        String schemaName = dataTypeName.substring(0, indexOfPeriod);
        if (schemaName.matches("\\[[^]\\[]++\\]")) {
            schemaName = schemaName.substring(1, schemaName.length() - 1);
        }

        dataTypeName = dataTypeName.substring(indexOfPeriod + 1, dataTypeName.length());
        if (dataTypeName.matches("\\[[^]\\[]++\\]")) {
            dataTypeName = dataTypeName.substring(1, dataTypeName.length() - 1);
        }

        return schemaName + "." + dataTypeName;
    }

    @Override
    public String unescapeDataTypeString(String dataTypeString) {
        int indexOfLeftParen = dataTypeString.indexOf('(');
        if (indexOfLeftParen < 0) {
            return unescapeDataTypeName(dataTypeString);
        }

        return unescapeDataTypeName(dataTypeString.substring(0, indexOfLeftParen))
                + dataTypeString.substring(indexOfLeftParen);
    }

    /**
     * Determines if the SQL Server instance assigns Unicode data types (e.g. nvarchar) to strings.
     *
     * @return true if the SQL Server instance uses Unicode types by default, false if not.
     */
    public boolean sendsStringParametersAsUnicode() {
        if (sendsStringParametersAsUnicode == null) {
            try {
                if (getConnection() instanceof JdbcConnection) {
                    PreparedStatement ps = null;
                    ResultSet rs = null;
                    try {
                        String sql = "SELECT CONVERT([sysname], SQL_VARIANT_PROPERTY(?, 'BaseType'))";
                        ps = ((JdbcConnection) getConnection()).prepareStatement(sql);
                        ps.setString(1, "Liquibase");
                        rs = ps.executeQuery();
                        String baseType = null;
                        if (rs.next()) {
                            baseType = rs.getString(1);
                        }
                        // baseTypes starting with "n" can be something like nvarchar (or nchar)
                        sendsStringParametersAsUnicode =
                            (baseType == null) || baseType.startsWith("n");
                    } finally {
                        JdbcUtils.close(rs, ps);
                    }
                } else if (getConnection() instanceof OfflineConnection) {
                    sendsStringParametersAsUnicode =
                        ((OfflineConnection) getConnection()).getSendsStringParametersAsUnicode();
                }
            } catch (SQLException | DatabaseException e) {
                LogService.getLog(getClass()).warning(
                    LogType.LOG, "Cannot determine whether String parameters are sent as Unicode for MSSQL", e);
            }
        }

        return (sendsStringParametersAsUnicode == null) ? true : sendsStringParametersAsUnicode;
    }

    /**
     * Returns true if the connected MS SQL instance is a Microsoft Cloud ("Azure")-hosted instance of MSSQL.
     * @return true if instance runs in Microsoft Azure, false otherwise
     */
    public boolean isAzureDb() {
        return "Azure".equalsIgnoreCase(getEngineEdition());
    }

    /**
     * Determines the capabilities ("Edition") of the SQL Server database. Possible values are currently
     * "Personal", "Standard", "Enterprise" (Developer Edition is also reported as Enterprise), "Express" or "Azure".
     *
     * @return one of the strings above
     */
    public String getEngineEdition() {
        try {
            if (getConnection() instanceof JdbcConnection) {
                String sql = "SELECT CASE ServerProperty('EngineEdition')\n" +
                    "         WHEN 1 THEN 'Personal'\n" +
                    "         WHEN 2 THEN 'Standard'\n" +
                    "         WHEN 3 THEN 'Enterprise'\n" +
                    "         WHEN 4 THEN 'Express'\n" +
                    "         WHEN 5 THEN 'Azure'\n" +
                    "         ELSE 'Unknown'\n" +
                    "       END";
                return ExecutorService.getInstance().getExecutor(this)
                    .queryForObject(new RawSqlStatement(sql), String.class);
            }
        } catch (DatabaseException e) {
            LogService.getLog(getClass()).warning(LogType.LOG, "Could not determine engine edition", e);
        }
        return "Unknown";
    }
}<|MERGE_RESOLUTION|>--- conflicted
+++ resolved
@@ -166,14 +166,7 @@
     @Override
     public boolean supportsSequences() {
         try {
-<<<<<<< HEAD
-            if (isAzureDb()) {
-                return false;
-            }
-            if (this.getDatabaseMajorVersion() >= MSSQL_SERVER_VERSIONS.MSSQL2012) {
-=======
-            if (isAzureDb() || this.getDatabaseMajorVersion() >= 11) {
->>>>>>> 1fce7aba
+            if (isAzureDb() || this.getDatabaseMajorVersion() >= MSSQL_SERVER_VERSIONS.MSSQL2012) {
                 return true;
             }
         } catch (DatabaseException e) {
