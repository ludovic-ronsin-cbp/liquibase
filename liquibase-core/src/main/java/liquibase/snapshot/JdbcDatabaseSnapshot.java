--- conflicted
+++ resolved
@@ -95,13 +95,12 @@
 
                 @Override
 				public List<CachedRow> bulkFetch() throws SQLException, DatabaseException {
-<<<<<<< HEAD
 //                    if (database instanceof OracleDatabase) {
 //                        CatalogAndSchema catalogAndSchema = new CatalogAndSchema(catalogName, schemaName).customize(database);
 //
 //                        String jdbcSchemaName = ((AbstractJdbcDatabase) database).getJdbcSchemaName(catalogAndSchema);
 //
-//                        String sql = "SELECT  " +
+//                        String sql = "SELECT  /*+rule*/" +
 //                                "  NULL AS pktable_cat,  " +
 //                                "  p.owner as pktable_schem,  " +
 //                                "  p.table_name as pktable_name,  " +
@@ -135,47 +134,6 @@
 //                                "ORDER BY fktable_schem, fktable_name, key_seq";
 //                        return executeAndExtract(sql, database);
 //                    } else {
-=======
-                    if (database instanceof OracleDatabase) {
-                        CatalogAndSchema catalogAndSchema = new CatalogAndSchema(catalogName, schemaName).customize(database);
-
-                        String jdbcSchemaName = ((AbstractJdbcDatabase) database).getJdbcSchemaName(catalogAndSchema);
-
-                        String sql = "SELECT  /*+rule*/" +
-                                "  NULL AS pktable_cat,  " +
-                                "  p.owner as pktable_schem,  " +
-                                "  p.table_name as pktable_name,  " +
-                                "  pc.column_name as pkcolumn_name,  " +
-                                "  NULL as fktable_cat,  " +
-                                "  f.owner as fktable_schem,  " +
-                                "  f.table_name as fktable_name,  " +
-                                "  fc.column_name as fkcolumn_name,  " +
-                                "  fc.position as key_seq,  " +
-                                "  NULL as update_rule,  " +
-                                "  decode (f.delete_rule, 'CASCADE', 0, 'SET NULL', 2, 1) as delete_rule,  " +
-                                "  f.constraint_name as fk_name,  " +
-                                "  p.constraint_name as pk_name,  " +
-                                "  decode(f.deferrable, 'DEFERRABLE', 5, 'NOT DEFERRABLE', 7, 'DEFERRED', 6) deferrability  " +
-                                "FROM " +
-                                "all_cons_columns pc " +
-                                "INNER JOIN all_constraints p " +
-                                "ON pc.owner = p.owner " +
-                                "AND pc.constraint_name = p.constraint_name " +
-                                "INNER JOIN all_constraints f " +
-                                "ON pc.owner = f.r_owner " +
-                                "AND pc.constraint_name = f.r_constraint_name " +
-                                "INNER JOIN all_cons_columns fc " +
-                                "ON fc.owner = f.owner " +
-                                "AND fc.constraint_name = f.constraint_name " +
-                                "AND fc.position = pc.position " +
-                                "WHERE p.owner = '" +jdbcSchemaName+"' "+
-                                "AND p.constraint_type in ('P', 'U') " +
-                                "AND f.constraint_type = 'R' " +
-                                "AND p.table_name NOT LIKE 'BIN$%' " +
-                                "ORDER BY fktable_schem, fktable_name, key_seq";
-                        return executeAndExtract(sql, database);
-                    } else {
->>>>>>> 826425aa
                         throw new RuntimeException("Cannot bulk select");
 //                    }
                 }
@@ -207,7 +165,6 @@
                     List<CachedRow> returnList = new ArrayList<CachedRow>();
 
                     CatalogAndSchema catalogAndSchema = new CatalogAndSchema(catalogName, schemaName).customize(database);
-<<<<<<< HEAD
 //                    if (database instanceof OracleDatabase) {
 //                        //oracle getIndexInfo is buggy and slow.  See Issue 1824548 and http://forums.oracle.com/forums/thread.jspa?messageID=578383&#578383
 //                        String sql =
@@ -222,7 +179,7 @@
 //                                    "CASE c.DESCEND WHEN 'Y' THEN 'D' WHEN 'N' THEN 'A' END AS ASC_OR_DESC " +
 //                                "FROM ALL_IND_COLUMNS c " +
 //                                "JOIN ALL_INDEXES i " +
-//                                "ON i.index_name = c.index_name " +
+//                                "ON (i.index_name = c.index_name and i.table_owner = c.table_owner)" +
 //                                "LEFT JOIN all_ind_expressions e " +
 //                                "ON e.column_position = c.column_position " +
 //                                "AND e.index_name = c.index_name " +
@@ -230,52 +187,17 @@
 //                                "AND i.OWNER = c.TABLE_OWNER";
 //
 //                        if (!bulkFetch && tableName != null) {
-//                            sql += " AND c.TABLE_NAME='" + database.correctObjectName(tableName, Table.class) + "'";
+//                            sql += " AND c.TABLE_NAME='" + tableName + "'";
 //                        }
 //
 //                        if (!bulkFetch && indexName != null) {
-//                            sql += " AND c.INDEX_NAME='" + database.correctObjectName(indexName, Index.class) + "'";
+//                            sql += " AND c.INDEX_NAME='" + indexName + "'";
 //                        }
 //
 //                        sql += " ORDER BY c.INDEX_NAME, ORDINAL_POSITION";
 //
 //                        returnList.addAll(executeAndExtract(sql, database));
 //                    } else {
-=======
-                    if (database instanceof OracleDatabase) {
-                        //oracle getIndexInfo is buggy and slow.  See Issue 1824548 and http://forums.oracle.com/forums/thread.jspa?messageID=578383&#578383
-                        String sql =
-                                "SELECT " +
-                                    "c.INDEX_NAME, " +
-                                    "3 AS TYPE, " +
-                                    "c.TABLE_NAME, " +
-                                    "c.COLUMN_NAME, " +
-                                    "c.COLUMN_POSITION AS ORDINAL_POSITION, " +
-                                    "e.COLUMN_EXPRESSION AS FILTER_CONDITION, " +
-                                    "CASE I.UNIQUENESS WHEN 'UNIQUE' THEN 0 ELSE 1 END AS NON_UNIQUE, " +
-                                    "CASE c.DESCEND WHEN 'Y' THEN 'D' WHEN 'N' THEN 'A' END AS ASC_OR_DESC " +
-                                "FROM ALL_IND_COLUMNS c " +
-                                "JOIN ALL_INDEXES i " +
-                                "ON (i.index_name = c.index_name and i.table_owner = c.table_owner)" +
-                                "LEFT JOIN all_ind_expressions e " +
-                                "ON e.column_position = c.column_position " +
-                                "AND e.index_name = c.index_name " +
-                                "WHERE c.TABLE_OWNER = '" + database.correctObjectName(catalogAndSchema.getCatalogName(), Schema.class) + "' " +
-                                "AND i.OWNER = c.TABLE_OWNER";
-
-                        if (!bulkFetch && tableName != null) {
-                            sql += " AND c.TABLE_NAME='" + tableName + "'";
-                        }
-
-                        if (!bulkFetch && indexName != null) {
-                            sql += " AND c.INDEX_NAME='" + indexName + "'";
-                        }
-
-                        sql += " ORDER BY c.INDEX_NAME, ORDINAL_POSITION";
-
-                        returnList.addAll(executeAndExtract(sql, database));
-                    } else {
->>>>>>> 826425aa
                         List<String> tables = new ArrayList<String>();
                         if (tableName == null) {
                             for (CachedRow row : getTables(((AbstractJdbcDatabase) database).getJdbcCatalogName(catalogAndSchema), ((AbstractJdbcDatabase) database).getJdbcSchemaName(catalogAndSchema), null)) {
@@ -703,14 +625,13 @@
 
                     Database database = JdbcDatabaseSnapshot.this.getDatabase();
                     String sql;
-<<<<<<< HEAD
 //                    if (database instanceof MySQLDatabase || database instanceof HsqlDatabase) {
 //                        sql = "select CONSTRAINT_NAME, TABLE_NAME "
 //                                + "from " + database.getSystemSchema() + ".table_constraints "
 //                                + "where constraint_schema='" + jdbcCatalogName + "' "
 //                                + "and constraint_type='UNIQUE'";
 //                        if (tableName != null) {
-//                            sql += " and table_name='" + database.correctObjectName(tableName, Table.class) + "'";
+//                            sql += " and table_name='" + tableName + "'";
 //                        }
 //                    } else if (database instanceof PostgresDatabase) {
 //                        sql = "select CONSTRAINT_NAME, TABLE_NAME "
@@ -719,7 +640,7 @@
 //                                + "and constraint_schema='" + jdbcSchemaName + "' "
 //                                + "and constraint_type='UNIQUE'";
 //                        if (tableName != null) {
-//                            sql += " and table_name='" + database.correctObjectName(tableName, Table.class) + "'";
+//                            sql += " and table_name='" + tableName + "'";
 //                        }
 //                    } else if (database instanceof MSSQLDatabase) {
 //                        sql =
@@ -739,6 +660,102 @@
 //                                + "and uc.owner = '" + jdbcSchemaName + "' "
 //                                + "and ui.table_owner = '" + jdbcSchemaName + "' ";
 //                        if (tableName != null) {
+//                            sql += " and uc.table_name = '" + tableName + "'";
+//                        }
+//                    } else if (database instanceof DB2Database) {
+//                        // if we are on DB2 AS400 iSeries
+//                        if (database.getDatabaseProductName().startsWith("DB2 UDB for AS/400")) {
+//                            sql = "select constraint_name as constraint_name, table_name as table_name from QSYS2.TABLE_CONSTRAINTS where table_schema='" + jdbcSchemaName + "' and constraint_type='UNIQUE'";
+//                            if (tableName != null) {
+//                                sql += " and table_name = '" + tableName + "'";
+//                            }
+//                        }
+//                        // here we are on DB2 UDB
+//                        else {
+//                            sql = "select distinct k.constname as constraint_name, t.tabname as TABLE_NAME from syscat.keycoluse k, syscat.tabconst t "
+//                                    + "where k.constname = t.constname "
+//                                    + "and t.tabschema = '" + jdbcSchemaName + "' "
+//                                    + "and t.type='U'";
+//                            if (tableName != null) {
+//                                sql += " and t.tabname = '" + tableName + "'";
+//                            }
+//                        }
+//                    } else if (database instanceof FirebirdDatabase) {
+//                        sql = "SELECT RDB$INDICES.RDB$INDEX_NAME AS CONSTRAINT_NAME, RDB$INDICES.RDB$RELATION_NAME AS TABLE_NAME FROM RDB$INDICES "
+//                                + "LEFT JOIN RDB$RELATION_CONSTRAINTS ON RDB$RELATION_CONSTRAINTS.RDB$INDEX_NAME = RDB$INDICES.RDB$INDEX_NAME "
+//                                + "WHERE RDB$INDICES.RDB$UNIQUE_FLAG IS NOT NULL "
+//                                + "AND RDB$RELATION_CONSTRAINTS.RDB$CONSTRAINT_TYPE != 'PRIMARY KEY' "
+//                                + "AND NOT(RDB$INDICES.RDB$INDEX_NAME LIKE 'RDB$%')";
+//                        if (tableName != null) {
+//                            sql += " AND RDB$INDICES.RDB$RELATION_NAME='" + tableName + "'";
+//                        }
+//                    } else if (database instanceof DerbyDatabase) {
+//                        sql = "select c.constraintname as CONSTRAINT_NAME, tablename AS TABLE_NAME "
+//                                + "from sys.systables t, sys.sysconstraints c, sys.sysschemas s "
+//                                + "where s.schemaname='" + jdbcCatalogName + "' "
+//                                + "and t.tableid = c.tableid "
+//                                + "and t.schemaid=s.schemaid "
+//                                + "and c.type = 'U'";
+//                        if (tableName != null) {
+//                            sql += " AND t.tablename = '" + tableName + "'";
+//                        }
+//                    } else if (database instanceof InformixDatabase) {
+//                        sql = "select unique sysindexes.idxname as CONSTRAINT_NAME, sysindexes.idxtype, systables.tabname as TABLE_NAME "
+//                                + "from sysindexes, systables "
+//                                + "left outer join sysconstraints on sysconstraints.tabid = systables.tabid and sysconstraints.constrtype = 'P' "
+//                                + "where sysindexes.tabid = systables.tabid and sysindexes.idxtype = 'U' "
+//                                + "and sysconstraints.idxname != sysindexes.idxname "
+//                                + "and sysconstraints.tabid = sysindexes.tabid";
+//                        if (tableName != null) {
+//                            sql += " and systables.tabname = '" + database.correctObjectName(tableName, Table.class) + "'";
+//                        }
+//                    } else if (database instanceof SybaseDatabase) {
+//                        LogFactory.getLogger().warning("Finding unique constraints not currently supported for Sybase");
+//                        return null; //TODO: find sybase sql
+//                    } else if (database instanceof SybaseASADatabase) {
+//                        sql = "select sysconstraint.constraint_name, sysconstraint.constraint_type, systable.table_name " +
+//                                "from sysconstraint, systable " +
+//                                "where sysconstraint.table_object_id = systable.object_id " +
+//                                "and sysconstraint.constraint_type = 'U'";
+//                        if (tableName != null) {
+//                            sql += " and systable.table_name = '" + tableName + "'";
+//                        }
+//                    } else {
+//                    if (database instanceof MySQLDatabase || database instanceof HsqlDatabase) {
+//                        sql = "select CONSTRAINT_NAME, TABLE_NAME "
+//                                + "from " + database.getSystemSchema() + ".table_constraints "
+//                                + "where constraint_schema='" + jdbcCatalogName + "' "
+//                                + "and constraint_type='UNIQUE'";
+//                        if (tableName != null) {
+//                            sql += " and table_name='" + database.correctObjectName(tableName, Table.class) + "'";
+//                        }
+//                    } else if (database instanceof PostgresDatabase) {
+//                        sql = "select CONSTRAINT_NAME, TABLE_NAME "
+//                                + "from " + database.getSystemSchema() + ".table_constraints "
+//                                + "where constraint_catalog='" + jdbcCatalogName + "' "
+//                                + "and constraint_schema='" + jdbcSchemaName + "' "
+//                                + "and constraint_type='UNIQUE'";
+//                        if (tableName != null) {
+//                            sql += " and table_name='" + database.correctObjectName(tableName, Table.class) + "'";
+//                        }
+//                    } else if (database instanceof MSSQLDatabase) {
+//                        sql =
+//                                "SELECT " +
+//                                    "[TC].[CONSTRAINT_NAME], " +
+//                                    "[TC].[TABLE_NAME] " +
+//                                "FROM [INFORMATION_SCHEMA].[TABLE_CONSTRAINTS] AS [TC] " +
+//                                "WHERE [TC].[CONSTRAINT_TYPE] = 'UNIQUE' " +
+//                                "AND [TC].[CONSTRAINT_CATALOG] = N'" + database.escapeStringForDatabase(jdbcCatalogName) + "' " +
+//                                "AND [TC].[CONSTRAINT_SCHEMA] = N'" + database.escapeStringForDatabase(jdbcSchemaName) + "'";
+//                        if (tableName != null) {
+//                            sql += " AND [TC].[TABLE_NAME] = N'" + database.escapeStringForDatabase(database.correctObjectName(tableName, Table.class)) + "'";
+//                        }
+//                    } else if (database instanceof OracleDatabase) {
+//                        sql = "select uc.constraint_name, uc.table_name,uc.status,uc.deferrable,uc.deferred,ui.tablespace_name, ui.index_name, ui.owner as INDEX_CATALOG from all_constraints uc, all_indexes ui "
+//                                + "where uc.constraint_type='U' and uc.index_name = ui.index_name "
+//                                + "and uc.owner = '" + jdbcSchemaName + "' "
+//                                + "and ui.table_owner = '" + jdbcSchemaName + "' ";
+//                        if (tableName != null) {
 //                            sql += " and uc.table_name = '" + database.correctObjectName(tableName, Table.class) + "'";
 //                        }
 //                    } else if (database instanceof DB2Database) {
@@ -800,104 +817,6 @@
 //                            sql += " and systable.table_name = '" + database.correctObjectName(tableName, Table.class) + "'";
 //                        }
 //                    } else {
-=======
-                    if (database instanceof MySQLDatabase || database instanceof HsqlDatabase) {
-                        sql = "select CONSTRAINT_NAME, TABLE_NAME "
-                                + "from " + database.getSystemSchema() + ".table_constraints "
-                                + "where constraint_schema='" + jdbcCatalogName + "' "
-                                + "and constraint_type='UNIQUE'";
-                        if (tableName != null) {
-                            sql += " and table_name='" + tableName + "'";
-                        }
-                    } else if (database instanceof PostgresDatabase) {
-                        sql = "select CONSTRAINT_NAME, TABLE_NAME "
-                                + "from " + database.getSystemSchema() + ".table_constraints "
-                                + "where constraint_catalog='" + jdbcCatalogName + "' "
-                                + "and constraint_schema='" + jdbcSchemaName + "' "
-                                + "and constraint_type='UNIQUE'";
-                        if (tableName != null) {
-                            sql += " and table_name='" + tableName + "'";
-                        }
-                    } else if (database instanceof MSSQLDatabase) {
-                        sql =
-                                "SELECT " +
-                                    "[TC].[CONSTRAINT_NAME], " +
-                                    "[TC].[TABLE_NAME] " +
-                                "FROM [INFORMATION_SCHEMA].[TABLE_CONSTRAINTS] AS [TC] " +
-                                "WHERE [TC].[CONSTRAINT_TYPE] = 'UNIQUE' " +
-                                "AND [TC].[CONSTRAINT_CATALOG] = N'" + database.escapeStringForDatabase(jdbcCatalogName) + "' " +
-                                "AND [TC].[CONSTRAINT_SCHEMA] = N'" + database.escapeStringForDatabase(jdbcSchemaName) + "'";
-                        if (tableName != null) {
-                            sql += " AND [TC].[TABLE_NAME] = N'" + database.escapeStringForDatabase(database.correctObjectName(tableName, Table.class)) + "'";
-                        }
-                    } else if (database instanceof OracleDatabase) {
-                        sql = "select uc.constraint_name, uc.table_name,uc.status,uc.deferrable,uc.deferred,ui.tablespace_name, ui.index_name, ui.owner as INDEX_CATALOG from all_constraints uc, all_indexes ui "
-                                + "where uc.constraint_type='U' and uc.index_name = ui.index_name "
-                                + "and uc.owner = '" + jdbcSchemaName + "' "
-                                + "and ui.table_owner = '" + jdbcSchemaName + "' ";
-                        if (tableName != null) {
-                            sql += " and uc.table_name = '" + tableName + "'";
-                        }
-                    } else if (database instanceof DB2Database) {
-                        // if we are on DB2 AS400 iSeries
-                        if (database.getDatabaseProductName().startsWith("DB2 UDB for AS/400")) {
-                            sql = "select constraint_name as constraint_name, table_name as table_name from QSYS2.TABLE_CONSTRAINTS where table_schema='" + jdbcSchemaName + "' and constraint_type='UNIQUE'";
-                            if (tableName != null) {
-                                sql += " and table_name = '" + tableName + "'";
-                            }
-                        }
-                        // here we are on DB2 UDB
-                        else {
-                            sql = "select distinct k.constname as constraint_name, t.tabname as TABLE_NAME from syscat.keycoluse k, syscat.tabconst t "
-                                    + "where k.constname = t.constname "
-                                    + "and t.tabschema = '" + jdbcSchemaName + "' "
-                                    + "and t.type='U'";
-                            if (tableName != null) {
-                                sql += " and t.tabname = '" + tableName + "'";
-                            }
-                        }
-                    } else if (database instanceof FirebirdDatabase) {
-                        sql = "SELECT RDB$INDICES.RDB$INDEX_NAME AS CONSTRAINT_NAME, RDB$INDICES.RDB$RELATION_NAME AS TABLE_NAME FROM RDB$INDICES "
-                                + "LEFT JOIN RDB$RELATION_CONSTRAINTS ON RDB$RELATION_CONSTRAINTS.RDB$INDEX_NAME = RDB$INDICES.RDB$INDEX_NAME "
-                                + "WHERE RDB$INDICES.RDB$UNIQUE_FLAG IS NOT NULL "
-                                + "AND RDB$RELATION_CONSTRAINTS.RDB$CONSTRAINT_TYPE != 'PRIMARY KEY' "
-                                + "AND NOT(RDB$INDICES.RDB$INDEX_NAME LIKE 'RDB$%')";
-                        if (tableName != null) {
-                            sql += " AND RDB$INDICES.RDB$RELATION_NAME='" + tableName + "'";
-                        }
-                    } else if (database instanceof DerbyDatabase) {
-                        sql = "select c.constraintname as CONSTRAINT_NAME, tablename AS TABLE_NAME "
-                                + "from sys.systables t, sys.sysconstraints c, sys.sysschemas s "
-                                + "where s.schemaname='" + jdbcCatalogName + "' "
-                                + "and t.tableid = c.tableid "
-                                + "and t.schemaid=s.schemaid "
-                                + "and c.type = 'U'";
-                        if (tableName != null) {
-                            sql += " AND t.tablename = '" + tableName + "'";
-                        }
-                    } else if (database instanceof InformixDatabase) {
-                        sql = "select unique sysindexes.idxname as CONSTRAINT_NAME, sysindexes.idxtype, systables.tabname as TABLE_NAME "
-                                + "from sysindexes, systables "
-                                + "left outer join sysconstraints on sysconstraints.tabid = systables.tabid and sysconstraints.constrtype = 'P' "
-                                + "where sysindexes.tabid = systables.tabid and sysindexes.idxtype = 'U' "
-                                + "and sysconstraints.idxname != sysindexes.idxname "
-                                + "and sysconstraints.tabid = sysindexes.tabid";
-                        if (tableName != null) {
-                            sql += " and systables.tabname = '" + database.correctObjectName(tableName, Table.class) + "'";
-                        }
-                    } else if (database instanceof SybaseDatabase) {
-                        LogFactory.getLogger().warning("Finding unique constraints not currently supported for Sybase");
-                        return null; //TODO: find sybase sql
-                    } else if (database instanceof SybaseASADatabase) {
-                        sql = "select sysconstraint.constraint_name, sysconstraint.constraint_type, systable.table_name " +
-                                "from sysconstraint, systable " +
-                                "where sysconstraint.table_object_id = systable.object_id " +
-                                "and sysconstraint.constraint_type = 'U'";
-                        if (tableName != null) {
-                            sql += " and systable.table_name = '" + tableName + "'";
-                        }
-                    } else {
->>>>>>> 826425aa
                         sql = "select CONSTRAINT_NAME, CONSTRAINT_TYPE, TABLE_NAME "
                                 + "from " + database.getSystemSchema() + ".constraints "
                                 + "where constraint_schema='" + jdbcSchemaName + "' "
