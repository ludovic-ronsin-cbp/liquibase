--- conflicted
+++ resolved
@@ -897,16 +897,11 @@
 
         FileSystemResourceAccessor fsOpener = new FileSystemResourceAccessor();
         CommandLineResourceAccessor clOpener = new CommandLineResourceAccessor(classLoader);
-<<<<<<< HEAD
         CompositeResourceAccessor fileOpener = new CompositeResourceAccessor(fsOpener, clOpener);
 
         Database database = CommandLineUtils.createDatabaseObject(fileOpener, this.url,
-            this.username, this.password, this.driver, this.defaultCatalogName,this.defaultSchemaName,  Boolean.parseBoolean(outputDefaultCatalog), Boolean.parseBoolean(outputDefaultSchema), this.databaseClass, this.driverPropertiesFile, this.propertyProviderClass, this.liquibaseCatalogName, this.liquibaseSchemaName);
-=======
-        Database database = CommandLineUtils.createDatabaseObject(classLoader, this.url,
             this.username, this.password, this.driver, this.defaultCatalogName,this.defaultSchemaName,  Boolean.parseBoolean(outputDefaultCatalog), Boolean.parseBoolean(outputDefaultSchema), this.databaseClass, this.driverPropertiesFile, this.propertyProviderClass, this.liquibaseCatalogName, this.liquibaseSchemaName,
-            this.databaseChangeLogTableName, this.databaseChangeLogLockTableName);
->>>>>>> af9d5429
+                this.databaseChangeLogTableName, this.databaseChangeLogLockTableName);
         try {
 
 
@@ -1200,12 +1195,7 @@
             throw new CommandLineParsingException("referenceUrl parameter missing");
         }
 
-<<<<<<< HEAD
-        return CommandLineUtils.createDatabaseObject(resourceAccessor, url, username, password, driver, defaultCatalogName, defaultSchemaName, Boolean.parseBoolean(outputDefaultCatalog), Boolean.parseBoolean(outputDefaultSchema), null, null, this.propertyProviderClass, this.liquibaseCatalogName, this.liquibaseSchemaName);
-=======
-        return CommandLineUtils.createDatabaseObject(classLoader, url, username, password, driver, defaultCatalogName, defaultSchemaName, Boolean.parseBoolean(outputDefaultCatalog), Boolean.parseBoolean(outputDefaultSchema), null, null, this.propertyProviderClass, this.liquibaseCatalogName, this.liquibaseSchemaName,
-                this.databaseChangeLogTableName, this.databaseChangeLogLockTableName);
->>>>>>> af9d5429
+        return CommandLineUtils.createDatabaseObject(resourceAccessor, url, username, password, driver, defaultCatalogName, defaultSchemaName, Boolean.parseBoolean(outputDefaultCatalog), Boolean.parseBoolean(outputDefaultSchema), null, null, this.propertyProviderClass, this.liquibaseCatalogName, this.liquibaseSchemaName, this.databaseChangeLogTableName, this.databaseChangeLogLockTableName);
 //        Driver driverObject;
 //        try {
 //            driverObject = (Driver) Class.forName(driver, true, classLoader).newInstance();
