--- conflicted
+++ resolved
@@ -327,38 +327,23 @@
             }
         } else if (database instanceof MSSQLDatabase && database.getDatabaseMajorVersion() >= 9) {
             Executor executor = ExecutorService.getInstance().getExecutor(database);
-<<<<<<< HEAD
-            String sql = "select object_schema_name(referencing_id) as referencing_schema_name, object_name(referencing_id) as referencing_name, object_name(referenced_id) as referenced_name, object_schema_name(referenced_id) as referenced_schema_name  from sys.sql_expression_dependencies depz where " + StringUtils.join(schemas, " AND ", new StringUtils.StringUtilsFormatter<String>() {
-=======
             String sql = "select object_schema_name(referencing_id) as referencing_schema_name, object_name(referencing_id) as referencing_name, object_name(referenced_id) as referenced_name, object_schema_name(referenced_id) as referenced_schema_name  from sys.sql_expression_dependencies depz where (" + StringUtils.join(schemas, " OR ", new StringUtils.StringUtilsFormatter<String>() {
->>>>>>> 6dbf1f04
                         @Override
                         public String toString(String obj) {
                             return "object_schema_name(referenced_id)='" + obj + "'";
                         }
                     }
-<<<<<<< HEAD
-            );
-            sql += " UNION select object_schema_name(object_id) as referencing_schema_name, object_name(object_id) as referencing_name, object_name(parent_object_id) as referenced_name, object_schema_name(parent_object_id) as referenced_schema_name " +
-                    "from sys.objects " +
-                    "where parent_object_id > 0 " +
-                    "and " + StringUtils.join(schemas, " AND ", new StringUtils.StringUtilsFormatter<String>() {
-=======
             ) + ")";
             sql += " UNION select object_schema_name(object_id) as referencing_schema_name, object_name(object_id) as referencing_name, object_name(parent_object_id) as referenced_name, object_schema_name(parent_object_id) as referenced_schema_name " +
                     "from sys.objects " +
                     "where parent_object_id > 0 " +
                     "and is_ms_shipped=0 " +
                     "and (" + StringUtils.join(schemas, " OR ", new StringUtils.StringUtilsFormatter<String>() {
->>>>>>> 6dbf1f04
                         @Override
                         public String toString(String obj) {
                             return "object_schema_name(object_id)='" + obj + "'";
                         }
                     }
-<<<<<<< HEAD
-            );
-=======
             ) + ")";
 
             sql += " UNION select object_schema_name(fk.object_id) as referencing_schema_name, fk.name as referencing_name, i.name as referenced_name, object_schema_name(i.object_id) as referenced_schema_name " +
@@ -380,7 +365,6 @@
             sql += " UNION select null as referencing_schema_name, s.name as referencing_name, f.name as referenced_name, null as referenced_schema_name from sys.partition_functions f " +
                     "join sys.partition_schemes s on s.function_id=f.function_id";
 
->>>>>>> 6dbf1f04
 
             List<Map<String, ?>> rs = executor.queryForList(new RawSqlStatement(sql));
             if (rs.size() > 0) {
