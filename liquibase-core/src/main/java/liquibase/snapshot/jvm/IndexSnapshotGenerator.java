--- conflicted
+++ resolved
@@ -33,7 +33,7 @@
             return;
         }
 
-        if (foundObject instanceof Table  || foundObject instanceof View) {
+        if (foundObject instanceof Table || foundObject instanceof View) {
             if (foundObject instanceof View && !addToViews(snapshot.getDatabase())) {
                 return;
             }
@@ -83,15 +83,10 @@
                     } else {
                         ascOrDesc = row.getString("ASC_OR_DESC");
                     }
-<<<<<<< HEAD
                     Boolean descending = "D".equals(ascOrDesc) ? Boolean.TRUE : ("A".equals(ascOrDesc) ? Boolean
-                        .FALSE : null);
-                    index.addColumn(new Column(row.getString("COLUMN_NAME")).setComputed(false).setDescending(descending).setRelation(index.getRelation()));
-=======
-                    Boolean descending = "D".equals(ascOrDesc) ? Boolean.TRUE : "A".equals(ascOrDesc) ? Boolean.FALSE : null;
+                            .FALSE : null);
                     boolean computed = descending != null && descending;
-                    index.addColumn(new Column(row.getString("COLUMN_NAME")).setComputed(computed).setDescending(descending).setRelation(index.getTable()));
->>>>>>> ae5bc9b7
+                    index.addColumn(new Column(row.getString("COLUMN_NAME")).setComputed(computed).setDescending(descending).setRelation(index.getRelation()));
                 }
 
                 //add clustered indexes first, than all others in case there is a clustered and non-clustered version of the same index. Prefer the clustered version
@@ -120,7 +115,7 @@
             }
         }
         if ((foundObject instanceof UniqueConstraint) && (((UniqueConstraint) foundObject).getBackingIndex() == null)
-            && !(snapshot.getDatabase() instanceof DB2Database) && !(snapshot.getDatabase() instanceof DerbyDatabase)) {
+                && !(snapshot.getDatabase() instanceof DB2Database) && !(snapshot.getDatabase() instanceof DerbyDatabase)) {
             Index exampleIndex = new Index().setRelation(((UniqueConstraint) foundObject).getRelation());
             exampleIndex.getColumns().addAll(((UniqueConstraint) foundObject).getColumns());
             ((UniqueConstraint) foundObject).setBackingIndex(exampleIndex);
@@ -178,10 +173,10 @@
                     continue;
                 }
                 /*
-                * TODO Informix generates indexnames with a leading blank if no name given.
-                * An identifier with a leading blank is not allowed.
-                * So here is it replaced.
-                */
+                 * TODO Informix generates indexnames with a leading blank if no name given.
+                 * An identifier with a leading blank is not allowed.
+                 * So here is it replaced.
+                 */
                 if ((database instanceof InformixDatabase) && indexName.startsWith(" ")) {
                     continue; // suppress creation of generated_index records
                 }
@@ -221,12 +216,11 @@
                  * Our strategy here is: If the expression would be a valid Oracle identifier, but not a valid Oracle
                  * function name, then we assume it is the name of a regular column.
                  */
-                if ((database instanceof OracleDatabase) && (definition != null) && (columnName != null))
-                {
+                if ((database instanceof OracleDatabase) && (definition != null) && (columnName != null)) {
                     String potentialColumnExpression = definition.replaceFirst("^\"?(.*?)\"?$", "$1");
-                    OracleDatabase oracle = (OracleDatabase)database;
+                    OracleDatabase oracle = (OracleDatabase) database;
                     if (oracle.isValidOracleIdentifier(potentialColumnExpression, Index.class)
-                        && (!oracle.isFunction(potentialColumnExpression))) {
+                            && (!oracle.isFunction(potentialColumnExpression))) {
                         columnName = potentialColumnExpression;
                         definition = null;
                     }
@@ -282,44 +276,14 @@
                     includedColumns.add(columnName);
                 } else {
                     if (position != 0) { //if really a column, position is 1-based.
-
-                        /*
-                         * TODO: It seems the original author was not completely sure that the columns/expressions
-                         * that make up this index would arrive in order, i.e. they thought it could happen that we
-                         * get the (example) 4 columns in the order 3,4,1,2. So, instead of doing a simple add to the
-                         * collection, they chose this: First, make sure that an (empty) element of "position-1" exists
-                         * in the getColumns() array (add nulls until this is the case). After that, we can safely
-                         * replace the "position-1"th element. I am not sure if this really necessary, but it might
-                         * improve stability, so I leave it in place for the moment.
-                         */
                         for (int i = returnIndex.getColumns().size(); i < position; i++) {
                             returnIndex.getColumns().add(null);
                         }
-<<<<<<< HEAD
-
-                        // Is this column a simple column (definition == null)
-                        // or is it a computed expression (definition != null)
-                        if (definition == null) {
-                            String ascOrDesc;
-                            if (database instanceof Db2zDatabase) {
-                                ascOrDesc =  row.getString("ORDER");
-                            } else {
-                                ascOrDesc = row.getString("ASC_OR_DESC");
-                            }
-                            Boolean descending = "D".equals(ascOrDesc) ? Boolean.TRUE : ("A".equals(ascOrDesc) ?
-                                Boolean.FALSE : null);
-                            returnIndex.getColumns().set(position - 1, new Column(columnName)
-                                    .setDescending(descending).setRelation(returnIndex.getRelation()));
-                        } else {
-                            returnIndex.getColumns().set(position - 1, new Column()
-                                    .setRelation(returnIndex.getRelation()).setName(definition, true));
-=======
                         String ascOrDesc;
                         if (database instanceof Db2zDatabase) {
-                            ascOrDesc =  row.getString("ORDER");
+                            ascOrDesc = row.getString("ORDER");
                         } else {
                             ascOrDesc = row.getString("ASC_OR_DESC");
->>>>>>> ae5bc9b7
                         }
                         Boolean descending = "D".equals(ascOrDesc) ? Boolean.TRUE : "A".equals(ascOrDesc) ? Boolean.FALSE : null;
 
@@ -333,9 +297,10 @@
                         returnIndex.getColumns().set(position - 1,
                                 new Column().setDescending(descending)
                                         .setRelation(returnIndex.getTable())
-                                        .setName(computed ? definition : columnName, computed));                        }
-                    }
-                }
+                                        .setName(computed ? definition : columnName, computed));
+                    }
+                }
+            }
 
         } catch (Exception e) {
             throw new DatabaseException(e);
