package liquibase;

import liquibase.util.ExpressionMatcher;
import liquibase.util.StringUtils;

import java.util.*;

/**
 * Encapsulates logic for evaluating if a set of runtime contexts matches a context expression string.
 */
public class ContextExpression {

    private HashSet<String> contexts = new HashSet<>();
    private String originalString;

    public ContextExpression() {
    }

    public ContextExpression(String... contexts) {
        if (contexts.length == 1) {
            parseContextString(contexts[0]);
        } else {
            for (String context : contexts) {
                parseContextString(context.toLowerCase());
            }
        }
    }

    public ContextExpression(String contexts) {
        parseContextString(contexts);
        this.originalString = contexts;
    }

    public ContextExpression(Collection<String> contexts) {
        if (contexts != null) {
            for (String context : contexts) {
                this.contexts.add(context.toLowerCase());
            }
        }
    }

    private void parseContextString(String contexts) {
        contexts = StringUtils.trimToNull(contexts);

        if (contexts == null) {
            return;
        }
        for (String context : StringUtils.splitAndTrim(contexts, ",")) {
            this.contexts.add(context.toLowerCase());
        }

    }

    public boolean add(String context) {
        return this.contexts.add(context.toLowerCase());
    }

    public Set<String> getContexts() {
        return Collections.unmodifiableSet(contexts);
    }

    @Override
    public String toString() {
        if (originalString != null) {
            return originalString;
        }
        return "(" + StringUtils.join(new TreeSet<String>(this.contexts), "), (") + ")";
    }

    /**
     * Returns true if the passed runtime contexts match this context expression
     */
    public boolean matches(Contexts runtimeContexts) {
        if ((runtimeContexts == null) || runtimeContexts.isEmpty()) {
            return true;
        }
        if (this.contexts.isEmpty()) {
            return true;
        }

        for (String expression : this.contexts) {
            if (matches(expression, runtimeContexts)) {
                return true;
            }
        }
        return false;
    }

    private boolean matches(String expression, Contexts runtimeContexts) {
<<<<<<< HEAD
        if (runtimeContexts.isEmpty()) {
            return true;
        }

        if (":TRUE".equals(expression.trim())) {
            return true;
        }
        if (":FALSE".equals(expression.trim())) {
            return false;
        }

        while (expression.contains("(")) {
            Pattern pattern = Pattern.compile("(.*?)\\((.*?)\\)(.*)");
            Matcher matcher = pattern.matcher(expression);
            if (!matcher.matches()) {
                throw new UnexpectedLiquibaseException("Cannot parse context pattern "+expression);
            }
            String parenExpression = matcher.group(2);

            parenExpression = ":"+String.valueOf(matches(parenExpression, runtimeContexts)).toUpperCase();

            expression = matcher.group(1)+" "+parenExpression+" "+matcher.group(3);
        }

        String[] orSplit = expression.split("\\s+or\\s+");
        if (orSplit.length > 1) {
            for (String split : orSplit) {
                if (matches(split, runtimeContexts)) {
                    return true;
                }
            }
            return false;
        }

        String[] andSplit = expression.split("\\s+and\\s+");
        if (andSplit.length > 1) {
            for (String split : andSplit) {
                if (!matches(split, runtimeContexts)) {
                    return false;
                }
            }
            return true;
        }


        boolean notExpression = false;
        if (expression.startsWith("!")) {
            notExpression = true;
            expression = expression.substring(1);
        }

        for (String context : runtimeContexts.getContexts()) {
            if (context.equalsIgnoreCase(expression)) {
                return !notExpression;
            }
        }
        return notExpression;


=======
        return ExpressionMatcher.matches(expression, runtimeContexts.getContexts());
>>>>>>> ae5bc9b7
    }

    public boolean isEmpty() {
        return (this.contexts == null) || this.contexts.isEmpty();
    }

    public static boolean matchesAll(Collection<ContextExpression> expressions, Contexts contexts) {
        if ((expressions == null) || expressions.isEmpty()) {
            return true;
        }
        if ((contexts == null) || contexts.isEmpty()) {
            return true;
        }
        for (ContextExpression expression : expressions) {
            if (!expression.matches(contexts)) {
                return false;
            }
        }
        return true;
    }
}<|MERGE_RESOLUTION|>--- conflicted
+++ resolved
@@ -87,69 +87,7 @@
     }
 
     private boolean matches(String expression, Contexts runtimeContexts) {
-<<<<<<< HEAD
-        if (runtimeContexts.isEmpty()) {
-            return true;
-        }
-
-        if (":TRUE".equals(expression.trim())) {
-            return true;
-        }
-        if (":FALSE".equals(expression.trim())) {
-            return false;
-        }
-
-        while (expression.contains("(")) {
-            Pattern pattern = Pattern.compile("(.*?)\\((.*?)\\)(.*)");
-            Matcher matcher = pattern.matcher(expression);
-            if (!matcher.matches()) {
-                throw new UnexpectedLiquibaseException("Cannot parse context pattern "+expression);
-            }
-            String parenExpression = matcher.group(2);
-
-            parenExpression = ":"+String.valueOf(matches(parenExpression, runtimeContexts)).toUpperCase();
-
-            expression = matcher.group(1)+" "+parenExpression+" "+matcher.group(3);
-        }
-
-        String[] orSplit = expression.split("\\s+or\\s+");
-        if (orSplit.length > 1) {
-            for (String split : orSplit) {
-                if (matches(split, runtimeContexts)) {
-                    return true;
-                }
-            }
-            return false;
-        }
-
-        String[] andSplit = expression.split("\\s+and\\s+");
-        if (andSplit.length > 1) {
-            for (String split : andSplit) {
-                if (!matches(split, runtimeContexts)) {
-                    return false;
-                }
-            }
-            return true;
-        }
-
-
-        boolean notExpression = false;
-        if (expression.startsWith("!")) {
-            notExpression = true;
-            expression = expression.substring(1);
-        }
-
-        for (String context : runtimeContexts.getContexts()) {
-            if (context.equalsIgnoreCase(expression)) {
-                return !notExpression;
-            }
-        }
-        return notExpression;
-
-
-=======
         return ExpressionMatcher.matches(expression, runtimeContexts.getContexts());
->>>>>>> ae5bc9b7
     }
 
     public boolean isEmpty() {
