package liquibase.datatype.core;

<<<<<<< HEAD
import liquibase.change.core.LoadDataChange;
=======
import java.util.Locale;

>>>>>>> 8cd738ca
import liquibase.configuration.GlobalConfiguration;
import liquibase.configuration.LiquibaseConfiguration;
import liquibase.database.Database;
import liquibase.database.core.*;
import liquibase.datatype.DataTypeInfo;
import liquibase.datatype.DatabaseDataType;
import liquibase.datatype.LiquibaseDataType;
import liquibase.exception.DatabaseIncapableOfOperation;
import liquibase.logging.LogService;
import liquibase.logging.LogType;
import liquibase.util.StringUtils;
import liquibase.util.grammar.ParseException;

import java.util.Locale;

/**
 * Data type support for TIMESTAMP data types in various DBMS. All DBMS are at least expected to support the
 * year, month, day, hour, minute and second parts. Optionally, fractional seconds and time zone information can be
 * specified as well.
 */
@DataTypeInfo(name = "timestamp", aliases = {"java.sql.Types.TIMESTAMP", "java.sql.Timestamp", "timestamptz"}, minParameters = 0, maxParameters = 1, priority = LiquibaseDataType.PRIORITY_DEFAULT)
public class TimestampType extends DateTimeType {

    /**
     * Returns a DBMS-specific String representation of this TimestampType for use in SQL statements.
     * @param database the database for which the String must be generated
     * @return a String with the DBMS-specific type specification
     */
    @Override
    public DatabaseDataType toDatabaseDataType(Database database) {
        String originalDefinition = StringUtils.trimToEmpty(getRawDefinition());
        // If a fractional precision is given, check is the DBMS supports the length
        if (getParameters().length > 0) {
            Integer desiredLength = null;
            try {
                desiredLength = Integer.parseInt(String.valueOf(getParameters()[0]));
            } catch (NumberFormatException e) {
                // That is ok, we won't touch the parameter in this case.
            }

            if (desiredLength != null) {
                int maxFractionalDigits = database.getMaxFractionalDigitsForTimestamp();
                if (maxFractionalDigits < desiredLength) {
                    throw new DatabaseIncapableOfOperation(
                            String.format(
                                    "Using a TIMESTAMP data type with a fractional precision of %d", desiredLength
                            ),
                            String.format(
                                    "A timestamp datatype with %d fractional digits was requested, but %s " +
                                            "only supports %d digits.",
                                    desiredLength,
                                    database.getDatabaseProductName(),
                                    maxFractionalDigits
                            ),
                            database
                    );
                }
            }
        }

        if (database instanceof MySQLDatabase) {
            if (originalDefinition.contains(" ") || originalDefinition.contains("(")) {
                return new DatabaseDataType(getRawDefinition());
            }
            return super.toDatabaseDataType(database);
        }
        if (database instanceof MSSQLDatabase) {
            if (!LiquibaseConfiguration.getInstance()
                    .getProperty(GlobalConfiguration.class, GlobalConfiguration.CONVERT_DATA_TYPES)
                    .getValue(Boolean.class)
                    && originalDefinition.toLowerCase(Locale.US).startsWith("timestamp")) {
                return new DatabaseDataType(database.escapeDataTypeName("timestamp"));
            }
            return new DatabaseDataType(database.escapeDataTypeName("datetime"));
        }
        if (database instanceof SybaseDatabase) {
            return new DatabaseDataType(database.escapeDataTypeName("datetime"));
        }
        if (database instanceof AbstractDb2Database) {
            Object[] parameters = getParameters();
            if ((parameters != null) && (parameters.length > 1)) {
                parameters = new Object[] {parameters[1]};
            }
            return new DatabaseDataType(database.escapeDataTypeName("timestamp"), parameters);
        }

        /*
         * From here on, we assume that we have a SQL standard compliant database that supports the
         * TIMESTAMP[(p)] [WITH TIME ZONE|WITHOUT TIME ZONE] syntax. p is the number of fractional digits,
         * i.e. if "2017-06-02 23:59:45.123456" is supported by the DBMS, p would be 6.
         */
        DatabaseDataType type;

        if (getParameters().length > 0) {
            int fractionalDigits = 0;
            String fractionalDigitsInput = getParameters()[0].toString();
            try {
                fractionalDigits = Integer.parseInt(fractionalDigitsInput);
            } catch (NumberFormatException e) {
                throw new RuntimeException(
                    new ParseException(String.format("A timestamp with '%s' fractional digits was requested, but '%s' does not " +
                        "seem to be an integer.", fractionalDigitsInput, fractionalDigitsInput))
                );
            }
            int maxFractionalDigits = database.getMaxFractionalDigitsForTimestamp();
            if (maxFractionalDigits < fractionalDigits) {
                LogService.getLog(getClass()).warning(LogType.LOG, String.format(
                        "A timestamp datatype with %d fractional digits was requested, but the DBMS %s only supports " +
                                "%d digits. Because of this, the number of digits was reduced to %d.",
                        fractionalDigits, database.getDatabaseProductName(), maxFractionalDigits, maxFractionalDigits)
                );
                fractionalDigits = maxFractionalDigits;
            }
            type =  new DatabaseDataType("TIMESTAMP", fractionalDigits);
        } else {
            type = new DatabaseDataType("TIMESTAMP");
        }

        if (((getAdditionalInformation() != null) && ((database instanceof PostgresDatabase) || (database instanceof
            OracleDatabase))) || (database instanceof HsqlDatabase) || (database instanceof H2Database)){
            String additionalInformation = this.getAdditionalInformation();

<<<<<<< HEAD
            if ((additionalInformation != null) && (database instanceof PostgresDatabase)) {
                if (additionalInformation.toUpperCase(Locale.US).contains("TIMEZONE")) {
                    additionalInformation = additionalInformation.toUpperCase(Locale.US).replace("TIMEZONE", "TIME ZONE");
=======
            if (additionalInformation != null) {
                String additionInformation = additionalInformation.toUpperCase(Locale.US);
                if ((database instanceof PostgresDatabase) && additionInformation.contains("TIMEZONE")) {
                    additionalInformation = additionInformation.replace("TIMEZONE", "TIME ZONE");
                }
                // CORE-3229 Oracle 11g doesn't support WITHOUT clause in TIMESTAMP data type
                if ((database instanceof OracleDatabase) && additionInformation.startsWith("WITHOUT")) {
                    // https://docs.oracle.com/cd/B19306_01/server.102/b14225/ch4datetime.htm#sthref389
                    additionalInformation = null;
>>>>>>> 8cd738ca
                }
            }

            type.addAdditionalInformation(additionalInformation);
            return type;
        }

        return super.toDatabaseDataType(database);
    }

    @Override
    public LoadDataChange.LOAD_DATA_TYPE getLoadTypeName() {
        return LoadDataChange.LOAD_DATA_TYPE.DATE;
    }


}<|MERGE_RESOLUTION|>--- conflicted
+++ resolved
@@ -1,11 +1,8 @@
 package liquibase.datatype.core;
 
-<<<<<<< HEAD
 import liquibase.change.core.LoadDataChange;
-=======
 import java.util.Locale;
 
->>>>>>> 8cd738ca
 import liquibase.configuration.GlobalConfiguration;
 import liquibase.configuration.LiquibaseConfiguration;
 import liquibase.database.Database;
@@ -128,21 +125,15 @@
             OracleDatabase))) || (database instanceof HsqlDatabase) || (database instanceof H2Database)){
             String additionalInformation = this.getAdditionalInformation();
 
-<<<<<<< HEAD
-            if ((additionalInformation != null) && (database instanceof PostgresDatabase)) {
-                if (additionalInformation.toUpperCase(Locale.US).contains("TIMEZONE")) {
-                    additionalInformation = additionalInformation.toUpperCase(Locale.US).replace("TIMEZONE", "TIME ZONE");
-=======
             if (additionalInformation != null) {
                 String additionInformation = additionalInformation.toUpperCase(Locale.US);
-                if ((database instanceof PostgresDatabase) && additionInformation.contains("TIMEZONE")) {
-                    additionalInformation = additionInformation.replace("TIMEZONE", "TIME ZONE");
+                if ((database instanceof PostgresDatabase) && additionInformation.toUpperCase(Locale.US).contains("TIMEZONE")) {
+                    additionalInformation = additionInformation.toUpperCase(Locale.US).replace("TIMEZONE", "TIME ZONE");
                 }
                 // CORE-3229 Oracle 11g doesn't support WITHOUT clause in TIMESTAMP data type
                 if ((database instanceof OracleDatabase) && additionInformation.startsWith("WITHOUT")) {
                     // https://docs.oracle.com/cd/B19306_01/server.102/b14225/ch4datetime.htm#sthref389
                     additionalInformation = null;
->>>>>>> 8cd738ca
                 }
             }
 
