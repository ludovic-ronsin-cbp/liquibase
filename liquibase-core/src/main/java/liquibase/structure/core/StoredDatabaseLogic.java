package liquibase.structure.core;

import liquibase.structure.AbstractDatabaseObject;
import liquibase.structure.DatabaseObject;
import liquibase.util.StringUtil;

public abstract class StoredDatabaseLogic<T extends StoredDatabaseLogic> extends AbstractDatabaseObject {
    @Override
    public DatabaseObject[] getContainingObjects() {
        return new DatabaseObject[]{
                getSchema()
        };
    }

    @Override
    public String getName() {
        return getAttribute("name", String.class);
    }

    @Override
    public T setName(String name) {
        setAttribute("name", name);
        return (T) this;
    }

    @Override
    public Schema getSchema() {
        return getAttribute("schema", Schema.class);
    }

    public T setSchema(Schema schema) {
        setAttribute("schema", schema);
        return (T) this;
    }

    public Boolean isValid() {
        return getAttribute("valid", Boolean.class);
    }

    public T setValid(Boolean valid) {
        setAttribute("valid", valid);
        return (T) this;
    }

    public String getBody() {
        return getAttribute("body", String.class);
    }

    public T setBody(String body) {
        setAttribute("body", body);
        return (T) this;
    }

    @Override
    public boolean equals(Object obj) {
        if (this == obj) return true;
        if ((obj == null) || (getClass() != obj.getClass())) return false;

        StoredDatabaseLogic that = (StoredDatabaseLogic) obj;

<<<<<<< HEAD
        if ((this.getSchema() != null) && (that.getSchema() != null)) {
            boolean schemasEqual = StringUtil.trimToEmpty(this.getSchema().getName()).equalsIgnoreCase(StringUtil.trimToEmpty(that.getSchema().getName()));
=======
        if (this.getSchema() != null && that.getSchema() != null) {
            boolean schemasEqual = this.getSchema().equals(that.getSchema());
>>>>>>> 668c59ae
            if (!schemasEqual) {
                return false;
            }
        }

        return getName().equalsIgnoreCase(that.getName());
    }

    @Override
    public int hashCode() {
        return StringUtil.trimToEmpty(this.getName()).toLowerCase().hashCode();
    }
}<|MERGE_RESOLUTION|>--- conflicted
+++ resolved
@@ -58,13 +58,8 @@
 
         StoredDatabaseLogic that = (StoredDatabaseLogic) obj;
 
-<<<<<<< HEAD
-        if ((this.getSchema() != null) && (that.getSchema() != null)) {
-            boolean schemasEqual = StringUtil.trimToEmpty(this.getSchema().getName()).equalsIgnoreCase(StringUtil.trimToEmpty(that.getSchema().getName()));
-=======
         if (this.getSchema() != null && that.getSchema() != null) {
             boolean schemasEqual = this.getSchema().equals(that.getSchema());
->>>>>>> 668c59ae
             if (!schemasEqual) {
                 return false;
             }
